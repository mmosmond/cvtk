\documentclass[11pt]{article}
\RequirePackage{fullpage}
\RequirePackage[font=small,labelfont=bf]{caption}
\RequirePackage{amsmath,amssymb,amsthm}
\RequirePackage{mathtools}
\RequirePackage{graphicx}
\RequirePackage[normalem]{ulem}
\RequirePackage[hidelinks]{hyperref}
\RequirePackage{subcaption}
\RequirePackage{authblk}
\RequirePackage{bm}
\RequirePackage{bbm}
\RequirePackage{tikz}

% line numbers:
\RequirePackage{lineno}
%\modulolinenumbers[5]
\definecolor{linenogray}{gray}{0.75}
\renewcommand\linenumberfont{\normalfont\tiny\sffamily\color{linenogray}}

% spacing
\RequirePackage{setspace}
%\doublespacing
 
% \RequirePackage[osf]{mathpazo}
\RequirePackage[bibstyle=authoryear,citestyle=authoryear-comp,
                date=year,
                maxbibnames=9,maxnames=5,maxcitenames=2,
                backend=biber,uniquelist=false,uniquename=false,
                % style=apa,
                sorting=nyt,
                hyperref=true]{biblatex}
\RequirePackage[colorinlistoftodos]{todonotes}  %disable
\RequirePackage{color}
\RequirePackage{nicefrac}

\newcommand{\gc}[1]{{\it \color{red} #1 } }
\newcommand{\vb}[1]{{\it \color{blue} #1}}
\newcommand{\vbout}[1]{{\it \color{blue} \sout{#1}}}

% a /nonumber you can turn on/off
\newcommand{\nnn}{\nonumber}
%\newcommand{\nnn}{}


\newcommand{\graham}[1]{\todo[size=\scriptsize, color=red!50]{#1}}
\newcommand{\vince}[1]{\todo[size=\scriptsize, color=blue!50]{#1}}

\renewcommand{\P}{\mathbb{P}}
\newcommand{\E}{\mathbb{E}}
\newcommand{\V}{\text{V}}
\newcommand{\cf}{\emph{cf.} }
\DeclareMathOperator{\var}{Var}
\DeclareMathOperator{\cov}{Cov}
\DeclareMathOperator{\flt}{\mathrm{flat}}
\DeclareMathOperator{\T}{{\mathrm{T}}}
\newcommand{\vect}[1]{\mathbf{#1}}
\newcommand{\nssh}{SSH_n}

\newcommand{\chapquote}[2]{\begin{quotation} \textit{#1} \end{quotation} \begin{flushright} - #2\end{flushright} }

\addbibresource{biblio.bib}


% TODO
% - we have inconsistent notation between intro of results and figure 1 with
%   cov() 

\title{}


\author[$\ast$,$\dag$,$1$]{Vince Buffalo}
\author[$\dag$]{Graham Coop}
\affil[$\ast$]{\footnotesize Population Biology Graduate Group}
\affil[$\dag$]{\footnotesize Center for Population Biology, Department of Evolution and Ecology, University of California, Davis, CA 95616}
\affil[$1$]{\footnotesize Email for correspondence: \href{mailto:vsbuffalo@ucdavis.edu}{vsbuffalo@ucdavis.edu}}

\begin{document}
\maketitle

\section{Introduction}

\section{Results}


% We measure two types of covariances between allele frequency caused by
% selection: temporal autocovariances, and across-replicate covariances. First,
% positive temporal autocovariance in a neutral allele frequency's trajectory
% occurs when the allele becomes associated with a high or low fitness
% chromosomal background, and this association persists through the generations
% due to linkage disequilibrium. As long as the direction of selection remains
% constant, the fitness background is predictive of the direction in the neutral
% allele's frequency changes, creating positive covariance. Even though these
% magnitude of frequency changes at each site may be subtle, as they would be
% under polygenic selection, cumulatively these perturb neighboring sites in a
% predictable manner and build up temporal autocovariance which acts as a
% genome-wide signal of linked selection. Second, if evolution occurs in
% replicate populations undergoing convergent selection pressure, neutral sites
% linked to fitness backgrounds shared across replicates are expected to change
% in the same direction. This creates across-replicate covariance, which is a
% measure of the extent to which convergent selection pressures across replicate
% populations cause similar allele frequency changes. Finally, it is important to
% note that under the null model where the fitness differences between
% individuals are entirely random and non-heritable (e.g. when selection is not
% acting), both forms of covariances are expected to be zero. 

\begin{center}
  \begin{tabular}{l c c c c c c}
    Study & Species & Selection & Replicates & Pop. Size & Gens. & Timepoints \\ 
  \hline
    \textcite{Kelly2019-dc}  & \emph{D. simulans} & lab & 3 & $\sim$1100 & 14 & 2 \\ \hline
    \textcite{Barghi2019-qy} & \emph{D. simulans} & lab & 10 & $\sim$1000 & 60 & 10 \\ \hline
    \textcite{Castro2019-uk} & \emph{M. musculus} & \begin{tabular}{c}tibiae length\\control\end{tabular} & \begin{tabular}{c}2\\1\end{tabular} &\begin{tabular}{c}32\\28\end{tabular}  & 20 & 2 \\
 \hline
\end{tabular}
\end{center}

We first analyzed \textcite{Barghi2019-qy}, an evolve-and-resequence study with
ten replicate populations exposed to a high temperature lab environment and
evolved for 60 generations, and sequenced every ten generations. Using the
seven timepoints and ten replicate populations, we estimated a bias-corrected
genome-wide $6 \times 6$ temporal covariance matrix $\mathbf{Q}$ for each of
the ten replicates (see Supplementary Material Sections
\ref{supp:ind-depth-var-corr} and \ref{supp:matrix-correction} for details on
the bias correction). Since the \textcite{Barghi2019-qy} study sequenced each
replicate population every ten generations, we calculate the temporal
covariance matrix over ten-generation allele frequency changes, which we write
as $\cov(\Delta_{_{10}} p_s, \Delta_{_{10}} p_t)$. The diagonal elements of
this temporal covariance matrix are the sum of all variances in allele
frequency changes and pairwise covariances, e.g. element $\mathbf{Q}_{t,t} =
\sum_{i=t}^{9} \var(\Delta p_i) + 2\sum_{i \ne j} \cov(\Delta p_i, \Delta
p_j)$. Each off-diagonal element $\mathbf{Q}_{t,s}, \; t \ne s$ contains the
sum of pairwise covariances, $\mathbf{Q}_{t,s} = \sum_{i=t}^{t+9}
\sum_{j=s}^{s+9} \cov(\Delta p_i, \Delta p_j)$ (see Supplementary Material
Section \ref{supp:barghi-covs} for more details). These off-diagonal
covariances are expected to be zero when only drift is acting in the
population, as only linked selection can create covariance between allele
frequency changes \parencite{Buffalo2019-io}. Furthermore, since we cannot
directly observe the temporal covariances between adjacent timepoints, but only
the sums of temporal covariances, we expect the off-diagonal elements of
$\mathbf{Q}$ to be weak. This is because the magnitude of a temporal covariance
$\cov(\Delta p_i, \Delta p_j)$ is governed by the level of additive genetic
variance and linkage disequilibrium that persists after $|i-j|$ generations of
decay, which in \textcite{Barghi2019-qy}'s study design is on average 10
generations.

\begin{figure}[!ht]
  \centering
  \includegraphics[width=\textwidth]{figures/figure-1.pdf}

  \caption{A: Temporal covariance, averaged across all ten replicate
    populations, through time from the \textcite{Barghi2019-qy} study. Each
    line depicts the temporal covariance $\cov(\Delta p_s, \Delta p_t)$ from
    some reference generation $s$ to a later time $t$ which varies along the
    x-axis; each line corresponds to a row of the upper-triangle of the
    temporal covariance matrix with the same color (upper right). The ranges
    around each point are $95\%$ block-bootstrap confidence intervals. B: The
    proportion of the total variance in allele frequency change explained by
    linked selection, $G(t)$, as it varies through time $t$ along the x-axis.
    The black line is the $G(t)$ averaged across replicates, with the $95\%$
    block-bootstrap confidence interval. The other lines are the $G(t)$ for
    each individual replicate, with colors indicating what subset of the
    temporal-covariance matrix to the right is being included in the
  calculation of $G(t)$.}

  \label{fig:figure-1}
\end{figure}

Still, averaging across the ten temporal covariances matrices, we find positive
temporal covariances across time that are statistically significant (95\% block
bootstraps for all first off-diagonal elements do not contain zero), consistent
with linked selection perturbing allele frequency changes over very short time
periods. We visualize these covariances in Figure \label{figure-1} (A), which
depicts the temporal covariances through time, for each of the five
off-diagonal rows temporal covariance matrix. Each row represents the temporal
covariance $\cov(\Delta_{_{10}} p_s, \Delta_{_{10}} p_t)$, between some initial
reference generation $s$ (the row of the matrix), and some later timepoint $t$
(the column of the matrix). For each row, the covariances at first are
positive, and then decay towards zero as expected when directional selection
affects linked variants' frequency trajectories until ultimately linkage
disequilibrium and additive genetic variance for decay
\parencite{Buffalo2019-io}. Note that per replicate, the signal is a bit
noisier; see Supplementary Figures XXX.

While the presence of positive temporal covariances is consistent with linked
selection affecting allele frequencies over time, this measure not easily
interpretable. Additionally, we can quantify the impact of linked selection on
allele frequency change as the ratio of total covariance in allele frequency
change to the total variance in allele frequency change. Since the total
variation in allele frequency change can be decomposed into variance and
covariance components, $\var(p_t - p_0) = \sum_{i \ne j} \cov(\Delta p_i,
\Delta p_j) / \var(p_t - p_0)$, and the covariances are zero when drift acts
alone, this is a lower bound on how much of the variance in allele frequency
change is caused by linked selection \parencite{Buffalo2019-io}. We call this
measure $G(t)$, which is a lower bound on the total effect of linked selection
between the initial generation $0$ and some later generation $t$, which can be
varied to see how this quantity grows through time. As with the temporal
covariances, the study design of \textcite{Barghi2019} leads our measure $G(t)$
to be even more conservative, since the temporal covariances with each
ten-generation block between sequenced timepoints are not directly observable,
and are not included in the numerator of $G(t)$. Still, we find a remarkably
strong signal that greater than $20\%$ of total variation in allele frequency
change over 60 generations is directly the result of linked selection.

The replicate design of \textcite{Barghi2019-qy} also allows us to quantify
another covariance: the covariance in allele frequency change between replicate
populations experiencing convergent selection pressure. These between-replicate
covariances are created in the same way as temporal covariances are: neutral
alleles linked to a particular fitness background experience are expected to
have allele frequency changes in the same direction if the selection pressures
are similar. We measure this through a statistic similar to a correlation,
which we call the convergent correlation; this is the ratio of average
between-replicate covariance across all pairs to the average standard deviation
across all pairs of replicates, 

\begin{align}
  \label{eq:conv-corr}
  \mathrm{cor}(\Delta p_s, \Delta p_t) = \frac{\E_{A\ne B} \left( \cov(\Delta p_{s,A}, \Delta p_{t,B}) \right)}{\E_{A\ne B} \left( \sqrt{\var(\Delta p_{s,A}) \var(\Delta p_{t,B})} \right)}
\end{align}
%
where $A$ and $B$ here are two replicate labels, and for the
\textcite{Barghi2019-qy} data, we use $\Delta_{_{10}} p_t$.

We've calculated the convergent correlation for all rows of the replicate
covariance matrices, which unlike temporal covariance matrices have diagonal
elements that are also covariances (e.g. $\cov(\Delta_{_{10}} p_{t,A},
\Delta_{_{10}} p_{t,B})$). Like temporal covariances, we visualize these
through time (Figure \ref{fig:figure-2} A), with each line representing the
convergent correlation from a particular reference generation $s$ as it varies
with $t$ (shown on the x-axis). In other words, each of the colored lines
corresponds to the like colored row of the convergence correlation matrix
(upper left in Figure \ref{fig:figure-2} A). We find these decay very quickly,
from an initial convergence correlation coefficient of about 0.1 (95\% block
bootstrap confidence intervals $[0.094,  0.11]$), to around 0.01 (95\% CIs
[0.0087, 0.015]) within 20 generations.

A benefit of between-replicate covariances is unlike temporal covariances,
these can be calculated with only two sequenced timepoints and a replicated
study design. This allowed allowed us to assess the impact of linked selection
in driving convergent patterns of allele frequency change across replicate
populations in two other studies. First, we reanalyzed the selection experiment
of \textcite{Kelly2019-dc}, which evolved three replicate populations of
\emph{Drosophila simulans} for 14 generations in a novel laboratory
environment. Since each replicate was exposed to the same selection pressure
and share linkage disequilibria common to the original natural founding
population, we expected each of the three replicate populations to have
positive between-replicate covariances. We find all three pairwise
between-replicate covariances are positive and statistical significant (95\%
CIs, [0.0063, 0.0086], [0.0064, 0.0086], [0.0061, 0.0083]). We estimate the
convergent correlation coefficient across these replicates as 0.36 ($95\%$
block-bootstrap confidence interval $[0.31, 0.40]$).

Second, we reanalyzed the Longshanks selection experiment, which selected for
longer tibiae length relative to body size in mice, leading to a response of
selection of about 5 standard deviations over the course of twenty generations
\parencite{Castro2019-uk}. This study includes two independent selection lines,
Longshanks 1 and 2 (LS1 and LS2), and an unselected control line (Ctrl).
Consequently, this selection experiment offers a useful control to test our
between-replicate covariances: we expect to see positive between-replicate
covariance in the comparison between the two Longshanks selection lines, but
not between the two pairwise comparisons between the control line and the two
Longshanks lines. We find that this is the case (Figure \ref{fig:figure-2} C),
with the two Longshanks comparisons to the control line not being significantly
different from zero, while the comparison between the two Longshanks line is
statistically significantly different from zero (CIs XXX).

Paragraph about large effect loci.

\begin{figure}[!ht]
  \centering
  \includegraphics[width=\textwidth]{figures/figure-2.pdf}

  \caption{A: The convergence correlation, averaged across replicate pairs,
    through time. Each line represents the convergence correlation
    $\mathrm{cor}(\Delta p_{s}, \Delta p_{s})$ from a starting reference
    generation $s$ to a later time $t$, which varies along the x-axis; each
  line corresponds to a row of the temporal convergence correlation matrix
depicted to the right.}

  \label{fig:figure-2}
\end{figure}

Finally, we observed that in the longest run evolve-and-resequence study we
analyzed \parencite{Barghi2019-qy}, some temporal covariances appeared to
become negative at future timepoints (see the first two rows in Figure
\ref{fig:figure-1} A). This could be caused by advantageous fitness backgrounds
later becoming disadvantageous, either due to frequency-dependent selection,
recombination breaking up coupled beneficial and deleterious alleles, or an
environmental change in the direction of selection. However, the signal of a
change in the direction of selection localized to a particular region of the
genome may be washed out when we calculate genome-wide temporal covariances.
Averaging over such large numbers of loci is necessary to detect a signal of
covariance in allele frequency changes when both drift (inflated in
evolve-and-sequence studies which use small population sizes) and sampling
variance can create spurious covariances. To address this limitation, we
calculated temporal covariances over 100kb genomic windows (mean loci per
window 4,606, median 4,830). While the covariance of each tile is noisy, we can
analyze the genome-wide distribution of tile covariances for changes through
time. We would like to compare the distribution of these tile covariances to a
neutral expectation, but using a theoretic neutral null distribution would be
inappropriate given complex dependencies across the genome due to linkage
disequilibria (which can occur over long physical distances in E\&R and
selection studies, \cite{Nuzhdin2013-gf,Baldwin-Brown2014-cl}). 

Instead, we have developed a permutation-based procedure that constructs a null
distribution of the genome-wide covariances as they would look if only neutral
genetic drift was acting. We do this by randomly flipping the signs of the
allele frequency changes per-genomic window 1,000 times, which acts to destroy
the systematic covariances created by linked selection but creates a sampling
distribution of the covariances spuriously created by neutral genetic drift.
This empirical neutral null distribution is conservative in the sense that the
variances of the covariances are wider than expected under drift alone, since
drift also acts to inflate the magnitude of allele frequency change. By
flipping the sign at the block-level, we preserve the complex dependencies
between adjacent loci created by linkage disequilibrium; see Supplementary
Material Section \ref{supp:empirical-null} for more details on this approach.

Using the \textcite{Barghi2019-qy} study's data, we used the empirical neutral
null to investigate whether there was a general trend for the temporal
covariance $\cov(\Delta p_t, \Delta p_{t+k})$ to be positive for small $k$ (as
expected under selection), but then become systematically negative for larger
$k$ (as would occur under evolutionary processes that reverse the fitness of
regions across the genome). Such a change in the fitness direction of
haplotypes would not be discernible from genome-wide covariances like those in
Figure \ref{fig:figure-1}. We find (Figure \ref{fig:figure-3} A and B), pooling
across all replicates (see Supplementary Figure
\ref{suppfig:barghi-offset-replicate-panels} for individuals replicates), that
windowed temporal covariances between close timepoints are skewed positive (a
heavy right tail), while between more distant timepoints these windowed
temporal covariances tend to shift to become more negative (a heavy left tail).
We additionally quantified the degree to which the left and right tails change
as we look at covariances between timepoints further apart (Figure
\ref{fig:figure-3} C). We find that for covariances 2 timepoints apart ($k=2
\times 10$ generations), the $20\%$ right tail is inflated by a of 1.3 (95\% CI
[1.29, 1.32]), consistent with linked selection creating positive covariance in
allele frequency change. Under constant directional selection, we expect these
positive covariances between increasingly distant timepoints to decay to zero
as additive genetic variance is exhausted by selection and linkage
disequilibrium decays. Instead we find that for covariances 4 timepoints apart
($k=4 \times 10$ generations), the left tail of negative covariances is
inflated by a factor of 1.19 (95\% CI [1.17, 1.21]). This finding is also
robust to sign-permuting allele frequency changes on a chromosome-level, the
longest extent that gametic linkage disequilibria can extend (Supplementary
Figure \ref{suppfig:barghi-tailprobs-seqid}). Overall, we see a striking
pattern that covariances not only decay towards zero, but in fact become
negative through time, consistent with some regions in the genome having had a
reversed fitness effect at later timepoints.


\begin{figure}[!ht]
  \centering
  \includegraphics[]{figures/figure-3.pdf}

  \caption{A, B: The distribution of temporal covariances calculated in 100kb
    genomic windows from the \textcite{Barghi2019-qy} study, plotted alongside
    an empirical neutral null distribution created by recalculating the
    windowed covariances on sign permuting the allele frequency changes. The
    bin number is 88, chosen by cross validation (Supplementary Materials
    \ref{suppfig:barghi-cross-validation-binsize}). In subfigure A, windowed
    covariances $\cov(\Delta p_t, \Delta p_{t+k})$ are separated by $k=2 \times
    10$ generations and in subfigure B the covariances are separated by $k=4
    \times 10$ generations; each $k$ is an off-diagonal from the variance
    diagonal of the temporal covariance matrix (see cartoon of upper-triangle
    of covariance matrix in subfigures A and B, where the first diagonal is the
    variance, and the dark gray indicates which off-diagonal of the covariance
    matrix is plotted in the histograms). C: The lower and upper tail
    probabilities of the observed windowed covariances, at 20\% and 80\%
    quintiles of the empirical neutral null distribution, for varying time
    between allele frequency changes (i.e. which off-diagonal $k$). The
  confidence intervals are  $95\%$ block-bootstrap confidence interval, and the
light gray dashed line indicates the 20\% tail probability expected under the
neutral null.}
  
    \label{fig:figure-3} 
\end{figure}


% \begin{figure}[!ht]
%   \centering
%   \includegraphics[width=\textwidth]{}
%   \caption{}
%   \label{}
% \end{figure}

% \section{Materials and Methods}

% \subsection{Bias Correction}
% \subsection{}

\section{Acknowledgments} 

Doc Edge.


\section{Appendix}

\section{Estimator Bias Correction}
\subsection{Correcting variance bias with a single depth sampling process}
\label{supp:depth-var-corr}

Following \textcite{Waples1989-sj}, we have that that the variance in the
initial generation, which is entirely due to the binomial sampling process, is
$\var(p_0) = \nicefrac{p_0(1-p_0)}{d_0}$ where $d_0$ is the number of binomial
draws (e.g. read depth). At a later timepoint, the variance in allele frequency
is a result of both the binomial sampling process at time $t$ and the
evolutionary process.

Using the law of total variation, 

\begin{align}
  \var(\widetilde{p_t}) &= \E(\var(\widetilde{p_t} | p_t)) + \var(\E(\widetilde{p_t}|p_t)) \\
                        &= \underbrace{\frac{p_t(1-p_t)}{d_t}}_\text{generation $t$ sampling noise} + \underbrace{\var(p_t)}_\text{variance due to evolutionary process}
  %\frac{\var(\widetilde{p_t})}{p_0(1-p_0)} &= \frac{p_t(1-p_t)}{p_0(1-p_0) d_t} + 1 - \left( 1-\frac{1}{2N}\right)^t.
  %\frac{\var(\widetilde{p_t})}{p_0(1-p_0)} &= \frac{p_t(1-p_t)}{p_0(1-p_0) d_t} + \frac{t}{2N} + O\left((2 N)^{-2}\right).
\end{align}

Under a drift-only process, $\var(p_t) = p_0(1-p_0)\left[1- \left(1 -
\frac{1}{2N}\right)^t\right]$. However, with heritable variation in fitness, we
need to consider the covariance in allele frequency changes across generations
\parencite{Buffalo2019-io}. We can write

\begin{align}
  V(p_t) &= V\left(p_0 + (p_1 - p_0) + (p_2 - p_1) + \ldots + (p_t - p_{t-1}) \right) \\
         &= V\left(p_0 + \Delta p_0 + \Delta p_1 + \ldots + \Delta p_{t-1} \right) \\
         &= V(p_0) + \sum_{i=0}^{t-1} \cov(p_0, \Delta p_i) + \sum_{i=0}^{t-1} \var(\Delta p_i) + \sum_{0 \le i < j}^{t-1} \cov(\Delta p_i, \Delta p_j).
\end{align}
%

Each allele frequency change is equally like to be positive as it is to be
negative; thus by symmetry this second term is zero. Additionally $V(p_0) = 0$,
as we treat $p_0$ as a fixed initial frequency. We can write, 

\begin{align}
  V(p_t) &= \sum_{i=0}^{t-1} \var(\Delta p_i) + \sum_{0 \le i < j}^{t-1} \cov(\Delta p_i, \Delta p_j).
\end{align}

The second term, the cumulative impact of variance in allele frequency change
can be partitioned into heritable fitness and drift components
\parencite{Santiago1995-hx,Buffalo2019-io}

\begin{align}
  V(p_t) &= \sum_{i=0}^{t-1} \var(\Delta_{_D} p_i) + \sum_{i=0}^{t-1} \var(\Delta_{_H} p_i) + \sum_{0 \le i < j}^{t-1} \cov(\Delta p_i, \Delta p_j).
\end{align}

where $\Delta_{_H} p_t$ and $\Delta_{_D} p_t$ indicate the allele frequency
change due to heritable fitness variation and drift respectively. Then, sum of
drift variances in allele frequency change is

\begin{align}
  \sum_{i=0}^{t-1} \var(\Delta_{_D} p_i) = \sum_{i=0}^{t-1} \frac{p_i(1-p_i)}{2N}
\end{align}

replacing the heterozygosity in generation $i$ with its expectation, we have

\begin{align}
  \sum_{i=0}^{t-1} \var(\Delta_{_D} p_i) &= p_0(1-p_0) \sum_{i=0}^{t-1} \frac{1}{2N} \left(1-\frac{1}{2N}\right)^i \\
                                         &= p_0(1-p_0) \left[1 - \left(1-\frac{1}{2N}\right)^t \right]
\end{align}

which is the usual variance in allele frequency change due to drift.  Then, the
total allele frequency change from generations $0$ to $t$ is
$\var(\widetilde{p}_t - \widetilde{p}_0) = \var(\widetilde{p}_t) +
\var(\widetilde{p}_0) - 2 \cov(\widetilde{p}_t, \widetilde{p}_0)$, where the
covariance depends on the nature of the sampling plan (see \cite{Nei1981-oy,
Waples1989-sj}). In the case where there is heritable variation for fitness,
and using the fact that $\cov(\widetilde{p}_t, \widetilde{p}_0) =
\nicefrac{p_0(1-p_0)}{2N}$ for Plan I sampling procedures
\parencite{Waples1989-sj}, we write,

\begin{align}
  \var(\widetilde{p}_t - \widetilde{p}_0) &= \var(\widetilde{p}_t) + \var(\widetilde{p}_0) - 2 C \cov(\widetilde{p}_t, \widetilde{p}_0) \\
                                          &= \frac{p_t(1-p_t)}{d_t}  + \frac{p_0(1-p_0)}{d_0} + p_0(1-p_0) \left[1 - \left(1-\frac{1}{2N}\right)^t \right] + \\ & \;\;\;\;\;\;
                                               \sum_{i=0}^{t-1} \var(\Delta_{_H} p_i)  + \sum_{0 \le i < j}^{t-1} \cov(\Delta p_i, \Delta p_j) - \frac{C p_0(1-p_0)}{2N} \\
  \frac{\var(\widetilde{p}_t - \widetilde{p}_0)}{p_0(1-p_0)} &= 1 + \frac{p_t(1-p_t)}{p_0(1-p_0)d_t}  + \frac{1}{d_0} - \left(1-\frac{1}{2N}\right)^t + \\ & \;\;\;\;\;\;
  \sum_{i=0}^{t-1} \frac{\var(\Delta_{_H} p_i)}{p_0(1-p_0)}  + \sum_{0 \le i < j}^{t-1} \frac{\cov(\Delta p_i, \Delta p_j)}{p_0(1-p_0)} - \frac{C}{N}
\end{align}

where $C = 1$ if Plan I is used, and $C=0$ if Plan II is used (see
\cite{Waples1989-sj}, p. 380 and Figure 1 for a description of these sampling
procedures). We move terms creating a corrected estimator for the population
variance in allele frequency change, and replace all population heterozygosity
terms with the unbiased sample estimators, e.g. $\frac{d_t}{d_t-1}
\widetilde{p}_t (1- \widetilde{p}_t)$,

\begin{align}
  \label{supp:eqn-depth-only-correction}
  \frac{d_0-1}{d_0} \frac{\var(\widetilde{p}_1 - \widetilde{p}_0)}{\widetilde{p}_0(1-\widetilde{p}_0)} - \frac{(d_0-1)}{d_0 (d_1 - 1)} \frac{\widetilde{p}_1(1-\widetilde{p}_1)}{\widetilde{p}_0(1-\widetilde{p}_0)} - \frac{1}{d_0} + \frac{C}{N}  &= \frac{\var(\Delta_{_H} p_0)}{p_0(1-p_0)} + \frac{1}{2N} 
\end{align}

\subsection{Correcting variance bias with individual and depth sampling processes}
\label{supp:ind-depth-var-corr}

Here, we extend the sampling bias correction described above to handle two
binomial sampling processes: one as individuals are binomially sampled from the
population, and another as reads are binomially sampled during sequencing.
(see also \cite{Jonas2016-ia}). Let $X_t \sim \text{Binom}(n_t, p_t)$ where
$X_t$ is the count of alleles and $n_t$ is the number of diploids sampled at
time $t$. Then, these individuals are sequenced at a depth of $d_t$, and $Y_t
\sim \text{Binom}(d_t, \nicefrac{X_t}{n_t})$ reads have the tracked allele. We
let $\widetilde{p_t} = \nicefrac{Y_t}{d_t}$ be the observed sample allele
frequency. Then, the sampling noise is 

\begin{align}
  \var(\widetilde{p_t}|p_t) &= \E(\var(\widetilde{p_t} | X_t)) + \var(\E(\widetilde{p_t} | X_t)) \\
                            &= p_t(1-p_t) \left(\frac{1}{n_t} + \frac{1}{d_t} - \frac{1}{n_t d_t} \right)
\end{align}


\begin{align}
  \var(\widetilde{p}_t - \widetilde{p}_0) &= 
  p_t(1-p_t) \left(\frac{1}{n_t} + \frac{1}{d_t} - \frac{1}{n_t d_t} \right)  
  + p_0(1-p_0) \left( \frac{1}{n_0} + \frac{1}{d_0} - \frac{1}{n_0 d_0}\right)  \\ & \;\;\;\;\;\;
  - \frac{C p_0(1-p_0)}{N} + p_0(1-p_0) \left[1 - \left(1-\frac{1}{2N}\right)^t \right]+ \sum_{i=0}^{t-1} \var(\Delta_{_H} p_i)  \\ & \;\;\;\;\;\; + \sum_{0 \le i < j}^{t-1} \cov(\Delta p_i, \Delta p_j) 
\end{align}

Through the law of total expectation, one can find that an unbiased estimator
of the heterozygosity is 

\begin{align}
  \frac{n_t d_t}{(n_t-1) (d_t-1)} \widetilde{p_t}(1-\widetilde{p_t}).
\end{align}

Replacing this unbiased heterozygosity into our expression above, the total
sample variance is

\begin{align}
  \var(\widetilde{p}_t - \widetilde{p}_0) &= 
  \frac{n_t d_t \widetilde{p}_t(1-\widetilde{p}_t)}{(n_t-1)(d_t-1)} \left(\frac{1}{n_t} + \frac{1}{d_t} - \frac{1}{n_t d_t} \right) + 
 \frac{n_0 d_0 \widetilde{p}_0(1-\widetilde{p}_0)}{(n_0-1)(d_0-1)} \left( \frac{1}{n_0} + \frac{1}{d_0} - \frac{1}{n_0 d_0}\right) + \\ & \nonumber\;\;\;\;\;\;
 \frac{n_0 d_0 \widetilde{p}_0(1-\widetilde{p}_0)}{(n_0-1)(d_0-1)}   \left[1 - \left(1-\frac{1}{2N}\right)^t \right]  - \frac{C}{N}  \frac{n_0 d_0 \widetilde{p}_0(1-\widetilde{p}_0)}{(n_0-1)(d_0-1)} + \\ \nonumber & \;\;\;\;\;\; \sum_{i=0}^{t-1} \var(\Delta_{_H} p_i)  + \sum_{0 \le i < j}^{t-1} \cov(\Delta p_i, \Delta p_j).  \\
                                                                                                                      % &= \widetilde{p}_t(1-\widetilde{p}_t)\frac{d_t + n_t - 1}{(n_t-1)(d_t-1)} + 
 % \widetilde{p}_0(1-\widetilde{p}_0)\frac{d_0 + n_0 - 1}{(n_0-1)(d_0-1)} + \\ & \nonumber\;\;\;\;\;\;
 % \widetilde{p}_0(1-\widetilde{p}_0) \frac{n_0 d_0}{(n_0-1)(d_0-1)}  \left[1 - \left(1-\frac{1}{2N}\right)^t \right] - \frac{C}{N} \widetilde{p}_0(1-\widetilde{p}_0)\frac{n_0 d_0}{(n_0-1)(d_0-1)} 
 % \\ \nonumber & \;\;\;\;\;\; + \sum_{i=0}^{t-1} \var(\Delta_{_H} p_i)  + \sum_{0 \le i < j}^{t-1} \cov(\Delta p_i, \Delta p_j). 
\end{align}

As with equation \eqref{supp:eqn-depth-only-correction}, we can rearrange this
to get a biased-correct estimate of the variance in allele frequency change
between adjacent generations, $\var(\Delta p_t)$. 


\subsection{Covariance Correction}
\label{supp:cov-corr}

We also need to apply a bias correction to the temporal covariances (and
possibly the replicate covariances if the initial sample frequencies are all
shared).

The basic issue is that $\cov(\Delta \widetilde{p}_t, \Delta
\widetilde{p}_{t+1}) = \cov(\widetilde{p}_{t+1} - \widetilde{p}_t,
\widetilde{p}_{t+2} - \widetilde{p}_{t+1})$, and thus shares the sampling noise
of timepoint $t+1$. Thus acts to bias the covariance by subtracting off the
noise variance term of $\var(\widetilde{p}_{t+1})$, so we add that back in.

\subsection{Variance-Covariance Matrix Correction}
\label{supp:matrix-correction}

Now, we extend the bias corrections for single locus variance and covariance
described in Supplementary Material Sections \ref{supp:depth-var-corr},
\ref{supp:ind-depth-var-corr}, and \ref{supp:cov-corr} to multiple sampled
loci. With frequency collected at $T+1$ timepoints across $R$ replicate
populations at $L$ loci, we have $\mathbf{F}$ of allele frequencies,
$\mathbf{D}$ multidimensional array of sequencing depths, and a $\mathbf{N}$
multidimensional array of the number of individuals sequenced, each of
dimension $R \times (T+1) \times L$.  We calculate the array $\mathbf{\Delta
F}$ which contains the allele frequency changes between adjacent generations,
and has dimension $R \times T \times L$.  The operation
$\flt(\mathbf{\Delta}\mathbf{F})$ flattens this array to a $(R \cdot T) \times
L$ matrix, such that rows are grouped by replicate, e.g. for timepoint $t$,
replicate $r$, and locus $l$ and allele frequencies $p_{t, r}$, for a single
locus the entries are 

% \begin{align}
%   \mathbf{\Delta F} &= 
%                     &\begin{bmatrix} 
%     p_{1, 0, 0} - p_{0, 0, 0} & p_{2, 0, 0} - p_{1, 0, 0} & \ldots & p_{1, 1, 0} - p_{0, 1, 0} & p_{2, 1, 0} - p_{1, 1, 0} & \ldots & p_{T+1, R, 0} - p_{T, R, 0}  \\
%     p_{1, 0, 1} - p_{0, 0, 1} & p_{2, 0, 1} - p_{1, 0, 1} & \ldots & p_{1, 1, 1} - p_{0, 1, 1} & p_{2, 1, 1} - p_{1, 1, 1} & \ldots & p_{T+1, R, 1} - p_{T, R, 1}  \\
%     \vdots & \vdots & \ddots & \vdots & \vdots & \ddots & \vdots  \\
%     p_{1, 0, L} - p_{0, 0, L} & p_{2, 0, L} - p_{1, 0, L} & \ldots & p_{1, 1, L} - p_{0, 1, L} & p_{2, 1, L} - p_{1, 1, L} & \ldots & p_{T+1, R, L} - p_{T, R, L}  \\
%   \end{bmatrix} 
% \end{align}

\begin{align}
    \flt(\mathbf{\Delta F}) &=
                    &\begin{bmatrix} 
    \Delta p_{1, 0, 0} & \Delta p_{2, 0, 0} & \ldots & \Delta p_{1, 1, 0} & \Delta p_{2, 1, 0} & \ldots & \Delta p_{T, R, 0}  \\
    \Delta p_{1, 0, 1} & \Delta p_{2, 0, 1} & \ldots & \Delta p_{1, 1, 1} & \Delta p_{2, 1, 1} & \ldots & \Delta p_{T, R, 1}  \\
    \vdots & \vdots & \ddots & \vdots & \vdots & \ddots & \vdots  \\
    \Delta p_{1, 0, L} & \Delta p_{2, 0, L} & \ldots & \Delta p_{1, 1, L} & \Delta p_{2, 1, L} & \ldots & \Delta p_{T, R, L}  \\
  \end{bmatrix} 
\end{align}

where each $\Delta p_{t, r, l} = p_{t+1, r, l} - p_{t, r, l}$. Then, the sample
temporal-replicate covariance matrix $\mathbf{Q}'$ calculated on
$\flt(\mathbf{\Delta F})$ is a $(R \cdot T) \times (R \cdot T)$ matrix, with
the $R$ temporal-covariance block submatrices along the diagonal, and the
$R(R-1)$ replicate-covariance submatrices matrices in the upper and lower
triangles of the matrix,

\begin{align}
	\mathbf{Q}' &= 
  \begin{bmatrix} 
		\mathbf{Q}_{1,1}' & \mathbf{Q}_{1, 2}' & \ldots & \mathbf{Q}_{1, R}' \\ 
		\mathbf{Q}_{2,1}' & \mathbf{Q}_{2, 2}' & \ldots & \mathbf{Q}_{2, R}' \\ 
		\vdots & \vdots & \ddots & \vdots \\
		\mathbf{Q}_{R,1}' & \mathbf{Q}_{R, 2}' & \ldots & \mathbf{Q}_{R, R}' \\ 
  \end{bmatrix} 
\end{align}
%
where each submatrix $\mathbf{Q}_{i,j}'$ is the $T \times T$ sample covariance
matrix for replicates $i$ and $j$.  

Given the bias of the sample covariance of allele frequency changes, we
calculated an expected bias matrix $\mathbf{B}$, averaging over loci,

\begin{align}
  \mathbf{B} = \frac{1}{L} \sum_{l=1}^L \frac{\mathbf{h}_l}{2} \circ \left( \frac{1}{\mathbf{d}_l} + \frac{1}{2\mathbf{n}_l} + \frac{1}{2\mathbf{d}_l \circ \mathbf{n}_l} \right)
\end{align}
%
where $\circ$ denotes elementwise product, and $\mathbf{h}_l$, $\mathbf{d}_l$,
and $\mathbf{n}_l$, are rows corresponding to locus $l$ of the unbiased
heterozygosity arrays $\mathbf{H}$, depth matrix $\mathbf{D}$, and number of
diploids matrix $\mathbf{N}$. The unbiased $R \times (T+1) \times L$
heterozygosity array can be calculated as  

\begin{align}
  \mathbf{H} = \frac{2 \mathbf{D} \circ \mathbf{N} }{ (\mathbf{D}-1) \circ (\mathbf{N} -1)} \circ \mathbf{F} \circ (1-\mathbf{F})
\end{align}
%
where division here is elementwise. Thus, $\mathbf{B}$ is a $R \times (T+1)$
matrix. As explained in Supplementary Material Section
\ref{supp:ind-depth-var-corr} and \ref{supp:cov-corr}, the temporal variances
and covariances require bias corrections, meaning each temporal covariance
submatrix $\mathbf{Q}_{r,r}$ requires two corrections. For an element
$Q_{r,t,s} = \cov(\Delta p_t, \Delta p_s)$ of the temporal covariance submatrix
for replicate $r$, $\mathbf{Q}_{r,r}$, we apply the following correction

\begin{equation}
	Q_{r,t,s} =  
		\begin{dcases}
			Q_{r,t,s}' - b_{r,t} - b_{r,t+1}, & \text{if  } t = s \\
      Q_{r,t,s}' + b_{r,\max(t,s)}, & \text{if  } |t - s| = 1 \\
		\end{dcases}
\end{equation}

where $b_{r,t}$ is element in row $r$ and column $t$ of $\mathbf{B}$.
Additionally, in some study designs, a single timepoint is shared for the
initial generation across replicates. In this case, the sampling noise is
shared between 


\subsection{\textcite{Barghi2019-qy} Temporal Covariances}
\label{supp:barghi-covs}

Since each replicate population was sequenced every ten generations,
the timepoints $t_0 = 0$ generations, $t_1 = 10$ generations, $t_2 = 20$
generations, etc., lead to observed allele frequency changes across ten
generation blocks, $\Delta p_{t_0}, \Delta p_{t_1}, \ldots, \Delta p_{t_6}$.
Consequently, the ten temporal covariance matrices for each of the ten
replicate populations have off-diagonal elements of the form $\cov(\Delta
p_{t_0}, \Delta p_{t_1}) = \cov(p_{t_1} - p_{t_0}, p_{t_2} - p_{t_1}) =
\sum_{i=0}^{10} \sum_{j=10}^{20} \cov(\Delta p_i, \Delta p_j)$. Each diagonal
element has the form $\var(\Delta p_{t_0}) = \sum_{i=0}^{t_0} \var(\Delta
p_{i}) + \sum_{i \ne j}^{t_0} \cov(\Delta p_{i}, \Delta p_{j})$, and is thus a
combination of the effects of drift and selection, as both the variance in
allele frequency changes and cumulative temporal autocovariances terms increase
the variance in allele frequency. With sampling each generation, one could more
accurately partition the total variance in allele frequency change
\parencite{Buffalo2019-io}; while we cannot directly estimate the contribution
of linked selection to the variance in allele frequency change here, the
presence of a positive observed covariance between allele frequency change can
only be caused linked selection. 

\subsection{Block Bootstrap Procedure}
\label{supp:block-bootstrap}

To infer the uncertainty of covariance, convergence correlation, and $G(t)$
estimates, we used a block bootstrap procedure. This is a version of the
bootstrap that resamples blocks of data points, rather than individual data
points, to infer the uncertainty of an statistic in the presence of unknown
correlation structure between data. With genome-wide data, linkage
disequilibria between sites creates complex and unknown dependencies between
variants. The estimators used in this paper are predominantly ratios, e.g.
temporal-replicate covariance standardized by half the heterozygosity (XXX),
$G(t)$ which is the ratio of covariance to total variance (XXX), and the
convergence correlation (equation \eqref{eq:conv-corr}). In these cases, we can
exploit the linearity of the expectation to make the bootstrap procedure more
computationally efficient, by pre-calculating the statistics of the ratio's
numerator and denominator, $N(\mathbf{x}_i)$ and $D(\mathbf{x}_i)$, on the data
$\mathbf{x}_i$ for all blocks $i \in \{1, 2, \ldots, W\}$ in the genome. Then
we draw $W$ bootstrap samples with replacement, and compute the estimate for
bootstrap sample $b$ with an average weighted by the number of loci in all
sampled blocks, 

\begin{align}
  \tilde{\theta}_b = \sum_{i=1}^W w_i \frac{N(\mathbf{x}_i)}{D(\mathbf{x}_i)}
\end{align}
%
Note that computing the ratio of averages rather than the average of a ratio is
a practice common for population genetic statistics like $F_{ST}$
\parencite{Bhatia2013-zy}. With these $B$ bootstrap estimates, we calculate the
$\nicefrac{\alpha}{2}$ and $1-\nicefrac{\alpha}{2}$ quantiles, which we use to
estimate the $1-\alpha = 95\%$ pivot confidence intervals (p. 33
\cite{Wasserman2006-jl}, p. 194 \cite{Davison2013-oy}) throughout the paper,

\begin{align}
  C_\alpha = \left(2 \widehat{\theta} - q_{1-\nicefrac{\alpha}{2}}, 2 \widehat{\theta} - q_{\nicefrac{\alpha}{2}} \right).
\end{align}
%
where $\widehat{\theta}$ is the estimate, and $q_x$ is bootstrap quantile for
probability $x$.

\subsection{The Empirical Neutral Null Windowed Covariance Distribution}
\label{supp:empirical-null}




\section{Supplementary Figures}


\subsection{Bias Correction for \textcite{Barghi2019-qy}}

We have investigated the effectiveness of our correction on real data by
exploiting the relationship between sampling depth and the magnitude of the
variance and covariance biases, and comparing the observed variances and
covariances before and after correction. We plot the variance and covariance
(between adjacent timepoints) before and after the bias correction against the
average sample depth in 100kb genomic windows in Figure
\ref{suppfig:barghi-correction}. Overall, we find the correction strongly

\begin{figure}[!ht]
  \centering
  \includegraphics[]{figures/barghi-correction-plot.pdf}

  \caption{The variance and covariances from the \textcite{Barghi2019-qy}
    study, calculated in 100kb genomic windows plotted against average depth in
    a window before and after bias correction.  Each panel has a least-squares
    estimate between the variance and covariance, and the average depth.
    Overall, the bias correction corrects sampling bias in both the variance
    and covariance such that the relationship with depth is constant. Colors
    indicate the different chromosomes of \emph{D. simulans}; we have excluded
  the X chromosome (yellow points) and chromosome 4 points (green points to far
right) from the regression due to large differences in average coverage.}

  \label{suppfig:barghi-correction}
\end{figure}

\subsection{\textcite{Barghi2019-qy} Empirical Null and Windowed Covariance Distributions}

\begin{figure}[!ht]
  \centering
  \includegraphics[]{figures/barghi-cross-validation-binsize.pdf}

  \caption{We chose the binsize used in the histograms of Figure
  \ref{fig:figure-3} via an analytic expression for the cross-validation risk,
based on the equation 6.16 of (\cite{Wasserman2006-jl}, p. )}
  
  \label{suppfig:barghi-cross-validation-binsize}
\end{figure}



\begin{figure}[!ht]
  \centering
  \includegraphics[]{figures/barghi-offset-panels.pdf}

  \caption{The distribution of temporal covariances calculated across 100kb
    genomic windows from \textcite{Barghi2019-qy}'s study (orange) and the
    block sign permuted empirical neutral null distribution of the windowed
    covariances (blue). Each panel shows these windowed covariances and the
    empirical null distribution for covariances $\cov(\Delta p_t, \Delta p_{t+k})$,
  $k$ is the number of generations between allele frequency changes.}
  \label{suppfig:barghi-empnull-tilecovs}
\end{figure}


\begin{figure}[!ht]
  \centering
  \includegraphics[]{figures/barghi-offset-replicate-panels.pdf}

  \caption{The distribution of windowed temporal covariances alongside the
    empirical neutral null for five randomly sampled replicates (columns), for
    $k=2$ (first row) and $k=5$ (second row). The main figure of the paper
    pools all replicate window and empirical neutral null covariances; we show
    here the windowed temporal covariances tend to shift from being positive (a
    heavier right tail) to become more negative (a heavier left tail) through
    time within particular replicates.}
  
  \label{suppfig:barghi-offset-replicate-panels}
\end{figure}



\subsection{\textcite{Barghi2019-qy} Tail Probabilities for Windowed Covariances Distributions}

\begin{figure}[!ht]
  \centering
  \includegraphics[]{figures/barghi-tailprobs-panels.pdf}
  \caption{}
  \label{suppfig:barghi-tailprobs-panels}
\end{figure}

\begin{figure}[!ht]
  \centering

  \includegraphics[]{figures/barghi-tailprobs-seqid-20.pdf}

  \caption{The 20\% lower and upper tail probabilities for the observed
  windowed covariances from the \textcite{Barghi2019-qy} study, based on
  sign-permuting at the chromosome level. This permutation empirical null
  is robust to long-range linkage disequilibrium acting over entire chromosomes.}
  
  \label{suppfig:barghi-tailprobs-seqid}
\end{figure}

\subsection{\textcite{Bergland2014-ij} Re-Analysis}


We also applied our temporal covariance approach to \textcite{Bergland2014-ij},
\gc{which found} evidence of genome-wide fluctuating selection between Spring
and Fall seasons across three years \gc{{\it in Drosophila melanogaster}}. As described in \textcite{Buffalo2019-io},
we \gc{might} expect positive covariances between like seasons (i.e. Spring 2010 and
Spring 2011), and negative covariances between dislike seasons (i.e. Spring
2010 and Fall 2011) when fluctuating selection is strong and acts genome-wide,
as the original study found. However, while we find temporal covariances that
are non-zero, we find only weak support for a seasonal fluctuating model
driving these covariances. In Supplementary Figure \gc{XXX}, we show the temporal
covariances from varying reference generations, across Spring/Fall,
Spring/Spring, and Fall/Fall pairs. The first row of temporal covariance matrix
is consistent with fluctuating selection operating for two timepoints, as the
first covariance is negative, and the second is positive, and later covariances
are not statistically differentiable from zero (which could occur if LD and
additive genetic variance decay). However, the all other temporal covariances
do not fit the pattern we would expect under genome-wide fluctuating selection.

\begin{figure}[!ht]
  \centering
  \includegraphics[]{figures/bergland_pvalues.pdf}

  \caption{A: Scatterplot of the original unadjusted p-values from
    \textcite{Bergland2014-ij} and the p-values from our reanalysis of the same
    data using the same statistical methods; the minor discrepancy is likely due to software
    version differences. B: The histograms of the p-values of our reanalysis
    and the original \textcite{Bergland2014-ij} data; again the minor
    discrepancy is likely due to software differences. Overall, our
    implementation of Bergland et al.'s statistical methods produces results 
    very close to the original analysis.}

  \label{suppfig:bergland-pvalue-comparison}
\end{figure}

<<<<<<< HEAD
%We were concerned that this might be due to a flaw in our methods. To address
%this concern, we first ensured that our
\gc{To establish that our } temporal-covariance matrix bias
correction was working \gc{correctly}. We find that it corrects the relationship
between depth and both variance and covariance (Supplementary Figure XXX) as
expected.

\gc{It is unclear how strong the fluctuations would have to be to
  generate a genome-wide average signal of fluctuating selection from
  temporal covariances. For example,there many loci could still show a
  signal of fluctuating selection, but their average signals could be
  overwhelmed by other signals of fluctuating selection. To
  investigate whether there was an genome-wide excess} of loci showing evidence
  of fluctuating selection we re-analyzed the data of \parencite{Bergland2014-ij} using the
same seasonal fluctuating model as the original paper. This model is a Binomial
logit-linked GLM fit per-locus, where the Spring/Fall seasons are encoded as a
dummy variable, and are regressed on the frequency data. We use the same
binomial weighting procedure as \textcite{Bergland2014-ij}, where the weights
are determined by the effective number of chromosomes, $N_{eff} = (2 n_t d_t -
1) / (2 n_t + d_t)$ ($n_t$ and $d_t$ are the number of diploid individuals and
the read depth at timepoint $t$, respectively). We fit this model on all loci
marked as used in the VCF provided with the \textcite{Bergland2014-ij} study
(doi:10.5061/dryad.v883p). Overall, our p-values for the Wald test for each
locus closely match those of the original paper (Pearson correlation
coefficient 0.98, p-value < $2.2 \times 10^{-16}$; see Supplementary Figure
\ref{suppfig:bergland-pvalue-comparison} A), and the histograms of the p-values
are nearly identical (Supplementary Figure
\ref{suppfig:bergland-pvalue-comparison} B). \gc{\textcite{Bergland2014-ij} find loci with a significant association with
season after a Benjamini and Hochberg FDR p-value adjustment
\parencite{Benjamini1995-jy},\gc{the bionomial null model does not
  include random evolutionary variation in allele frequencies. }
=======
We were concerned that this might be due to a flaw in our methods. To address
this concern, we first ensured that our temporal-covariance matrix bias
correction was working as expected. We find that it corrects the relationship
between depth and both variance and covariance (Supplementary Figure
\ref{suppfig:bergland-correction}) as expected. We then re-analyzed the data of
\parencite{Bergland2014-ij} using the same seasonal fluctuating model as the
original paper. This model is a Binomial logit-linked GLM fit per-locus, where
the Spring/Fall seasons are encoded as a dummy variable, and are regressed on
the frequency data. We use the same binomial weighting procedure as
\textcite{Bergland2014-ij}, where the weights are determined by the effective
number of chromosomes, $N_{eff} = (2 n_t d_t - 1) / (2 n_t + d_t)$ ($n_t$ and
$d_t$ are the number of diploid individuals and the read depth at timepoint
$t$, respectively). We fit this model on all loci marked as used in the VCF
provided with the \textcite{Bergland2014-ij} study (doi:10.5061/dryad.v883p).
Overall, our p-values for the Wald test for each locus closely match those of
the original paper (Pearson correlation coefficient 0.98, p-value < $2.2 \times
10^{-16}$; see Supplementary Figure \ref{suppfig:bergland-pvalue-comparison}
A), and the histograms of the p-values are nearly identical (Supplementary
Figure \ref{suppfig:bergland-pvalue-comparison} B). 
>>>>>>> d95c3549

\begin{figure}[!ht]
  \centering
  \includegraphics[]{figures/bergland-pvalue-permutation-hist.pdf}
  \caption{}
  \label{suppfig:bergland-pvalue-hist}
\end{figure}

<<<<<<< HEAD
%Without
%such \gc{an evolutionary null} distribution, we do not have a statistical expectation for the number of
%variants across the genome with frequency trajectories that spuriously fit the
%pattern of seasonal fluctuating selection. We found that we can
=======
\begin{figure}[!ht]
  \centering
  \includegraphics[]{figures/bergland-correction-plot.pdf}

  \caption{The variance and covariances from the \texticite{Bergland2014-ij}
    study, calculated in 100kb genomic windows plotted against average depth in
    a window before and after bias correction. Each panel has a least-squares
    estimate between the variance and covariance, and the average depth.
    The bias correction procedure is correcting sampling bias in both the variance
    and covariance such that the relationship with depth is constant. Colors
    indicate the different chromosomes of \emph{D. melanogaster}; we have
    excluded the X chromosome (yellow points; chromosome 4 was not in the
    original study) from the regression due to large differences in average
    coverage.}

  \label{suppfig:bergland-correction}
\end{figure}

>>>>>>> d95c3549


\gc{To investigate whether there is a genome-wide evidence of an
  enrichment of fluctuating selection we created an
empirical null distribution by randomly permuting the season labels and
re-running the per-locus seasonal GLM model \gc{, as proposed by {\bf
    Machado ET AL)}.} We find, regardless of whether we
permute at the locus-level or the permutation replicate-level, that the
observed seasonal p-value distribution \textcite{Bergland2014-ij} is not
enriched for significant p-values beyond what we would expect from the
permutation null. In fact, there appears there is more enrichment for low
p-values when seasonal labels are randomly permuted (Supplementary Figure
\ref{suppfig:bergland-pvalue-hist}, suggesting by random chance we might expect
more variants with a seasonal fluctuating pattern than found in the original
\textcite{Bergland2014-ij} study. While surprising, this could be explained by
the presence of temporal structure across the samples not consistent with
seasonal fluctuating selection. Some fraction of the $\nicefrac{6!}{(6-2)!} =
30$ permutations happen to fit this structure well, leading to an enrichment of
small p-values. This non-seasonal temporal structure is also evident in our
temporal covariances (Supplementary Figure XXX), where we see strong evidence
of selection (non-zero temporal covariances), yet the pattern does not follow
that of seasonal fluctuating selection.
\gc{ADD MORE HERE}


%\gc{Note that this analysis does not rule out the idea that prior
 % analyses detected {\emph
  %  some} loci showing a pattern of fluctuating selection. Indeed
  %\textcite{Bergland2014-ij} provided a number of analyses that
  %suggested that their loci might be enriched for {\bf XXX}. However,
  %this reanalysis suggests that we currently lack genome-wide evidence
%of many loci experiencing fluctuating selection in {\it in Drosophila
 % melanogaster}. }

\end{document}<|MERGE_RESOLUTION|>--- conflicted
+++ resolved
@@ -850,7 +850,6 @@
   \label{suppfig:bergland-pvalue-comparison}
 \end{figure}
 
-<<<<<<< HEAD
 %We were concerned that this might be due to a flaw in our methods. To address
 %this concern, we first ensured that our
 \gc{To establish that our } temporal-covariance matrix bias
@@ -882,27 +881,27 @@
 season after a Benjamini and Hochberg FDR p-value adjustment
 \parencite{Benjamini1995-jy},\gc{the bionomial null model does not
   include random evolutionary variation in allele frequencies. }
-=======
-We were concerned that this might be due to a flaw in our methods. To address
-this concern, we first ensured that our temporal-covariance matrix bias
-correction was working as expected. We find that it corrects the relationship
-between depth and both variance and covariance (Supplementary Figure
-\ref{suppfig:bergland-correction}) as expected. We then re-analyzed the data of
-\parencite{Bergland2014-ij} using the same seasonal fluctuating model as the
-original paper. This model is a Binomial logit-linked GLM fit per-locus, where
-the Spring/Fall seasons are encoded as a dummy variable, and are regressed on
-the frequency data. We use the same binomial weighting procedure as
-\textcite{Bergland2014-ij}, where the weights are determined by the effective
-number of chromosomes, $N_{eff} = (2 n_t d_t - 1) / (2 n_t + d_t)$ ($n_t$ and
-$d_t$ are the number of diploid individuals and the read depth at timepoint
-$t$, respectively). We fit this model on all loci marked as used in the VCF
-provided with the \textcite{Bergland2014-ij} study (doi:10.5061/dryad.v883p).
-Overall, our p-values for the Wald test for each locus closely match those of
-the original paper (Pearson correlation coefficient 0.98, p-value < $2.2 \times
-10^{-16}$; see Supplementary Figure \ref{suppfig:bergland-pvalue-comparison}
-A), and the histograms of the p-values are nearly identical (Supplementary
-Figure \ref{suppfig:bergland-pvalue-comparison} B). 
->>>>>>> d95c3549
+% =======
+% We were concerned that this might be due to a flaw in our methods. To address
+% this concern, we first ensured that our temporal-covariance matrix bias
+% correction was working as expected. We find that it corrects the relationship
+% between depth and both variance and covariance (Supplementary Figure
+% \ref{suppfig:bergland-correction}) as expected. We then re-analyzed the data of
+% \parencite{Bergland2014-ij} using the same seasonal fluctuating model as the
+% original paper. This model is a Binomial logit-linked GLM fit per-locus, where
+% the Spring/Fall seasons are encoded as a dummy variable, and are regressed on
+% the frequency data. We use the same binomial weighting procedure as
+% \textcite{Bergland2014-ij}, where the weights are determined by the effective
+% number of chromosomes, $N_{eff} = (2 n_t d_t - 1) / (2 n_t + d_t)$ ($n_t$ and
+% $d_t$ are the number of diploid individuals and the read depth at timepoint
+% $t$, respectively). We fit this model on all loci marked as used in the VCF
+% provided with the \textcite{Bergland2014-ij} study (doi:10.5061/dryad.v883p).
+% Overall, our p-values for the Wald test for each locus closely match those of
+% the original paper (Pearson correlation coefficient 0.98, p-value < $2.2 \times
+% 10^{-16}$; see Supplementary Figure \ref{suppfig:bergland-pvalue-comparison}
+% A), and the histograms of the p-values are nearly identical (Supplementary
+% Figure \ref{suppfig:bergland-pvalue-comparison} B). 
+% >>>>>>> d95c3549a10dc0037f40a54cb8b41f9d412ed1ed
 
 \begin{figure}[!ht]
   \centering
@@ -911,12 +910,7 @@
   \label{suppfig:bergland-pvalue-hist}
 \end{figure}
 
-<<<<<<< HEAD
-%Without
-%such \gc{an evolutionary null} distribution, we do not have a statistical expectation for the number of
-%variants across the genome with frequency trajectories that spuriously fit the
-%pattern of seasonal fluctuating selection. We found that we can
-=======
+
 \begin{figure}[!ht]
   \centering
   \includegraphics[]{figures/bergland-correction-plot.pdf}
@@ -935,7 +929,6 @@
   \label{suppfig:bergland-correction}
 \end{figure}
 
->>>>>>> d95c3549
 
 
 \gc{To investigate whether there is a genome-wide evidence of an
