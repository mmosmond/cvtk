\documentclass[11pt]{article}
\RequirePackage{fullpage}
\RequirePackage[font=small,labelfont=bf]{caption}
\RequirePackage{amsmath,amssymb,amsthm}
\RequirePackage{mathtools}
\RequirePackage{graphicx}
\RequirePackage[normalem]{ulem}
\RequirePackage[hidelinks]{hyperref}
\RequirePackage{wrapfig}
\RequirePackage{subcaption}
\RequirePackage{authblk}
\RequirePackage{bm}
\RequirePackage{bbm}
\RequirePackage{tikz}


% line numbers:
\RequirePackage{lineno}
%\modulolinenumbers[5]
\renewcommand\linenumberfont{\normalfont\tiny\sffamily\color{black}}

% spacing
\RequirePackage{setspace}
%\doublespacing
 
% \RequirePackage[osf]{mathpazo}
\RequirePackage[bibstyle=authoryear,citestyle=authoryear-comp,
                date=year,
                maxbibnames=9,maxnames=5,maxcitenames=2,
                backend=biber,uniquelist=false,uniquename=false,
                % style=apa,
                sorting=nyt,
                hyperref=true]{biblatex}
\RequirePackage[colorinlistoftodos]{todonotes}  %disable
\RequirePackage{color}
\RequirePackage{nicefrac}

\newcommand{\gc}[1]{{\it \color{red} #1 } }
\newcommand{\vb}[1]{{\it \color{blue} #1}}
\newcommand{\vbout}[1]{{\it \color{blue} \sout{#1}}}

% a /nonumber you can turn on/off
\newcommand{\nnn}{\nonumber}
%\newcommand{\nnn}{}

\newcommand{\beginsupplement}{%
        \setcounter{table}{0}
        \renewcommand{\thetable}{S\arabic{table}}%
        \setcounter{figure}{0}
        \renewcommand{\thefigure}{S\arabic{figure}}%
     }


\newcommand{\graham}[1]{\todo[size=\scriptsize, color=red!50]{#1}}
\newcommand{\vince}[1]{\todo[size=\scriptsize, color=blue!50]{#1}}

\renewcommand{\P}{\mathbb{P}}
\newcommand{\E}{\mathbb{E}}
\newcommand{\V}{\text{V}}
\newcommand{\cf}{\emph{cf.} }
\DeclareMathOperator{\var}{Var}
\DeclareMathOperator{\cov}{Cov}
\DeclareMathOperator{\flt}{\mathrm{flat}}
\DeclareMathOperator{\T}{{\mathrm{T}}}
\newcommand{\vect}[1]{\mathbf{#1}}
\newcommand{\nssh}{SSH_n}

\newcommand{\chapquote}[2]{\begin{quotation} \textit{#1} \end{quotation} \begin{flushright} - #2\end{flushright} }

\addbibresource{biblio.bib}

% TODO
% - sig impact
% - ref table 1
% - more correction plots?
% - mention PCA



\title{Estimating the genome-wide contribution of selection to temporal allele frequency change}

% Significant Statement:

% A long-standing problem in evolution biology is to understand the different
% processes that shape the genetic composition of populations. In a population
% closed to migrants, the two processes that change the frequencies of alleles
% are selection, which systematically increases beneficial alleles and removes
% disadvantageous ones, and genetic drift which stochastically changes allele
% frequencies as some parents have more or less copies of specific
% alleles to the next generation. Previous efforts to
% disentangle these two processes have often used population genomic samples from a
% single timepoint and specific models of how selection at one allele affects its
% neighbors (known as linked selection). Here, we use genomic data taken at
% multiple timepoints to directly quantify how selection and drift change allele
% frequency change at a genome-wide level through time. We show selection acts
% over short timescales in three evolve-and-resequence studies and has a sizeable
% impact on genome-wide allele frequency changes. 


\author[$\ast$,$\dag$,$1$]{Vince Buffalo}
\author[$\dag$]{Graham Coop}
\affil[$\ast$]{\footnotesize Population Biology Graduate Group}
\affil[$\dag$]{\footnotesize Center for Population Biology, Department of Evolution and Ecology, University of California, Davis, CA 95616}
\affil[$1$]{\footnotesize Email for correspondence: \href{mailto:vsbuffalo@ucdavis.edu}{vsbuffalo@ucdavis.edu}}

\begin{document}
\maketitle

\linenumbers

\begin{abstract}

 Rapid phenotypic adaptation is often observed in natural populations and
 selection experiments.  However, detecting the genome-wide impact of this
 selection is difficult, since adaptation often proceeds from standing
 variation and selection on highly polygenic traits, both of which may leave
 faint genomic signals indistinguishable from a noisy background of genetic
 drift.  One promising signal comes from the genome-wide covariance between
 allele frequency changes observable from temporal genomic data, e.g.
 evolve-and-resequence studies. These temporal covariances reflect how the
 change in neutral allele frequency at one timepoint is predictive of the
 changes at later timepoints when there is heritable fitness variation in the
 population, as neutral alleles can remain associated with selected alleles
 over time. Since genetic drift does not lead to temporal covariance, we can
 use these covariances to estimate what fraction of the variation in allele
 frequency change through time is driven by linked selection. Here, we
 reanalyze \vb{three selection experiments}, \vbout{two \emph{Drosophila
   simulans} evolve-and-resequence studies, and one artificial selection
 experiment in mice}, to quantify the effects of linked selection over short
 timescales using covariance among time-points and across replicates. We
 estimate that at least 17\% to 37\% of allele frequency change is driven by
 selection in these experiments.  Against this background of positive
 genome-wide temporal covariances we also identify signals of negative temporal
 covariance corresponding to reversals in the direction of selection for a
 reasonable proportion of loci over the time course of a selection experiment.
 Overall, we find that in the three studies we analyzed, linked selection has a
 large impact on short-term allele frequency dynamics that is readily
 distinguishable from genetic drift.

\end{abstract}

\subsubsection*{Significant Statement}

A long-standing problem in evolution biology is to understand the different
processes that shape the genetic composition of populations. In a population
closed to migrants, the two processes that change \vb{allele frequencies} are
selection, which systematically increases beneficial alleles and removes
\vb{deleterious} ones, and genetic drift which stochastically changes allele
frequencies as some parents have more or less copies of specific alleles to the
next generation. Previous efforts to disentangle these two processes have often
used population genomic samples from a single timepoint and specific models of
how selection at one allele affects its neighbors (known as linked selection).
Here, we use genomic data taken at multiple timepoints to \vbout{directly}
quantify \vb{the relative contributions of} selection and drift \vb{to} allele
frequency \vb{changes} at a genome-wide level through time. We show selection acts
over short timescales in three evolve-and-resequence studies and has a sizeable
impact on genome-wide allele frequency changes. 




\section{Introduction}

A long-standing problem in evolutionary genetics is quantifying the roles of
genetic drift and selection in shaping genome-wide allele frequency changes.
Selection can affect allele frequencies, \vb{both directly and indirectly,}
with the indirect effect coming from the action of selection on \vb{linked}
loci elsewhere in genome e.g. linked selection (\cite{Maynard_Smith1974-lc},
\cite{Charlesworth1993-gb,Nordborg1996-nq}; see \cite{Barton2000-zg} for a
review). Previous work \vbout{on this question} has mostly focused on teasing
apart the impacts of drift and selection on genome-wide diversity using
population samples from a single contemporary timepoint, often by modeling the
correlation between regional recombination rate, gene density, and diversity
created in the presence of linked selection
\parencite{Cutter2013-ba,Sella2009-nx}. This approach has shown linked
selection has a major role in shaping patterns of genome-wide diversity across
the genomes of a range of sexual species
\parencite{Macpherson2007-qt,Andolfatto2007-uy,Begun2007-bg,Beissinger2016-cm,Sattath2011-dr,Williamson2014-oy,Andersen2012-bj,Cutter2010-gi,Elyashiv2016-vt},
and has allowed us to quantify the relative influence of positive selection
(hitchhiking) and negative selection (background selection;
\cite{Nordborg2005-dc,McVicker2009-ax,Andolfatto2007-uy,Macpherson2007-qt,Hernandez2011-gs,Elyashiv2016-vt}).
However, we lack an understanding of how genome-wide linked selection acts over
time.

There are numerous examples of rapid phenotypic adaptation
\parencite{Grant2011-wk,Grant2006-hj,Reznick1997-mh,Franks2007-dr} and rapid,
selection-driven genomic evolution in asexual populations
\parencite{Good2017-om,Bennett1990-bc,Baym2016-kh}.  Yet the polygenic nature
of fitness makes detecting the impact of selection on genome-wide variation
over short timescales in sexual populations remarkably difficult
\vb{\parencite{Latta1998-me, Pritchard2010-tk,Kemper2014-bx}}. This is because
the effect of selection on a polygenic trait (such as fitness) is distributed
across loci in proportion to their effect sizes. This can lead to subtle allele
frequency shifts on standing variation that are difficult to distinguish from
background levels of genetic drift and sampling variance.  However,
increasingly genomic experimental evolution studies with multiple timepoints,
and in some cases multiple replicate populations, are being used to detect
large effect selected loci \parencite{Turner2011-sx,Turner2012-bm} and
differentiate modes of selection
\parencite{Burke2010-tz,Barghi2019-qy,Therkildsen2019-zy}.  In addition these
temporal-genomic studies have begun in wild populations, some with the goal of
finding variants that exhibit frequency changes consistent with fluctuating
selection \parencite{Bergland2014-ij,Machado2018-cs}. In a previous paper, we
proposed that one useful signal for understanding the genome-wide impact of
polygenic linked selection detectable from genomic studies with multiple
timepoints is the temporal autocovariance in allele frequency changes
\parencite{Buffalo2019-io}.  These covariances are directly estimable from
temporal genomic data and are created when the loci that underly heritable
fitness variation perturb the frequencies of linked neutral alleles; in
contrast, when genetic drift acts alone in a closed population, these
covariances are zero in expectation.  Mathematically, temporal covariances are
useful because it is natural to decompose the total variance in allele
frequency change across a set of time intervals into the variances and
covariances in allele frequency change among time intervals. Furthermore,
biologically, these covariances reflect the extent to which neutral allele
frequency changes in one generation predict changes in another due to a shared
selection pressures and associations to selected loci.

Here, we provide the first empirical analyses to quantify the impact of linked
selection acting over short timescales (tens of generations) across two evolve
and re-sequence studies \parencite{Barghi2019-qy,Kelly2019-dc}, and an
artificial selection experiment \parencite{Castro2019-uk}. We repeatedly find a
signal of temporal covariance, consistent with linked selection acting to
significantly perturb genome-wide allele frequency changes across the genome in
a manner that other approaches would not be able differentiate from genetic
drift. We estimate the lower bound on the proportion of total variation in
allele frequency change caused by selection, and the correlation between allele
frequency changes between replicate populations caused by the response to
convergent selection pressures. Overall, we demonstrate that linked selection
has a powerful role in shaping genome-wide allele frequency changes over very
short timescales.

\section{Results}

\begin{table}
  \centering
  \footnotesize
  \centering
  \begin{tabular}{l c c c c c c}
    \textbf{Study} & \textbf{Species} & \textbf{Selection} & \textbf{Replicates} & \textbf{Pop. Size} & \textbf{Gens.} & \textbf{Timepoints} \\ 
  \hline
    \textcite{Kelly2019-dc}  & \emph{D. simulans} & lab adaptation & 3 & $\sim$1100 & 14 & 2 \\ \hline
    \textcite{Barghi2019-qy} & \emph{D. simulans} & lab adaptation & 10 & $\sim$1000 & 60 & 7 \\ \hline
    \textcite{Castro2019-uk} & \emph{M. musculus} & \begin{tabular}{c}tibiae length\\control\end{tabular} & \begin{tabular}{c}2\\1\end{tabular} &\begin{tabular}{c}32\\28\end{tabular}  & 17 & 2 \\
 \hline
  \end{tabular}
  \caption{A summary of the main selection studies we analyzed.}
\end{table}

We first analyzed \textcite{Barghi2019-qy}, an evolve-and-resequence study with
ten replicate populations exposed to a high temperature lab environment and
evolved for 60 generations, and sequenced every ten generations. Using the
seven timepoints and ten replicate populations, we estimated the genome-wide $6
\times 6$ temporal covariance matrix $\mathbf{Q}$ for each of the ten
replicates. Each row of these matrices represent the temporal covariance
$\cov(\Delta_{_{10}} p_s, \Delta_{_{10}} p_t)$, between the allele frequency
change (in ten-generation intervals, denoted $\Delta_{_{10}} p_t$) in some
initial reference generation $s$ (the row of the matrix), and some later
timepoint $t$ (the column of the matrix). We corrected these matrices for
biases created due to sampling noise, and normalize the entries for
heterozygosity (see Supplementary Materials Sections
\ref{supp:ind-depth-var-corr} and \ref{supp:matrix-correction}). These
covariances are expected to be zero when only drift is acting, as only
heritable variation for fitness can create covariance between allele frequency
changes in a closed population \parencite{Buffalo2019-io}.  Averaging across
the ten replicate temporal covariances matrices, we find temporal covariances
that are statistically significant (95\% block bootstraps CIs do not contain
zero), consistent with linked selection perturbing genome-wide allele frequency
changes over very short time periods. The covariances between all adjacent time
intervals are positive and then decay towards zero as we look at more distant
time intervals (Figure \ref{fig:figure-1} A), as expected when directional
selection affects linked variants' frequency trajectories until ultimately
linkage disequilibrium and the additive genetic variance for fitness associated
with neutral alleles decays (\vb{which could occur as a population reaches
a new optimum}) \parencite{Buffalo2019-io}. The temporal covariances per
replicate are noisier but this general pattern holds; see Supplementary Figure
\ref{suppfig:barghi-cov-panels}.  \textcite{Barghi2019-qy}'s design means that
the covariances we see in adjacent time intervals are on average ten
generations apart, and given the temporal decay in covariance we see, the
covariances on shorter time-scales (e.g. if adjacent generations had been
sequenced) may well be higher yet (see Supplementary Material Section
\ref{supp:barghi-covs} for more details).

\vbout{One concern is that these covariances reflect the localized impact of a
  few large-effect loci rather than selection on a polygenic trait.} Since our
  covariances are essentially averages over loci, the covariance estimate \vb{could}
  be strongly affected by \vb{a few} outlier regions. To test whether large
  outlier regions drive the genome-wide signal we see in the
  \textcite{Barghi2019-qy} data, we calculate the covariances in 100kb windows
  along the genome (we refer to these as windowed covariances throughout) and
  take the median windowed covariance, and trimmed-mean windowed covariance, as
  a measure of the genome-wide covariance robust to large-effect loci. These
  robust estimates (Supplementary Table \ref{supp:table-trimmed-mean} and
  Supplementary Figure \ref{suppfig:barghi-trimmed-mean}) confirm the patterns
  we see using the mean covariance, confirming that genomic temporal
  covariances are non-zero due to the impact of selection acting across many
  genomic windows. 


\begin{figure}[!htb]
  \centering
  \includegraphics[width=\textwidth]{figures/figure-1-revision.pdf}

  \caption{A: Temporal covariance, averaged across all ten replicate
    populations, through time from the \textcite{Barghi2019-qy} study. Each
    line depicts the temporal covariance $\cov(\Delta p_s, \Delta p_t)$ from
    some reference generation $s$ to a later time $t$ which varies along the
    x-axis; each line corresponds to a row of the upper-triangle of the
    temporal covariance matrix with the same color (upper right). The ranges
    around each point are $95\%$ block-bootstrap confidence intervals. B: The
    proportion of the total variance in allele frequency change explained by
    linked selection, $G(t)$, as it varies through time $t$ along the x-axis.
    The black line is the $G(t)$ averaged across replicates, with the $95\%$
    block-bootstrap confidence interval. The other lines are the $G(t)$ for
    each individual replicate, with colors indicating what subset of the
    temporal-covariance matrix to the right is being included in the
  calculation of $G(t)$.}

  \label{fig:figure-1}
\end{figure}

While the presence of positive temporal covariances is consistent with
selection affecting allele frequencies over time, this measure is not easily
interpretable. We can calculate a more intuitive measure from the temporal
covariances to quantify the impact of selection on allele frequency change: the
ratio of total covariance in allele frequency change to the total variance in
allele frequency change. We denote the change in allele frequency as $\Delta
p_t = p_{t+1}-p_t$, where $p_t$ is the allele frequency in generation $t$.
Since the total variation in allele frequency change can be partitioned into
variance and covariance components, $\var(p_t - p_0) = \sum_{i=0}^{t-1}
\var(\Delta p_i) + \sum_{i \ne j}^{t-1} \cov(\Delta p_i, \Delta p_j)$ (we bias
correct these for sequencing depth), and the covariances are zero when drift
acts alone, this is a lower bound on how much of the variance in allele
frequency change is caused by linked selection \parencite{Buffalo2019-io}. We
call this measure $G(t)$, defined as

\begin{align}
  \vb{G(t) = \frac{ \sum_{i=0}^{t-1} \sum_{j \ne i}^{t-1} \cov(\Delta p_i, \Delta p_j)}{\var(p_t - p_0)}}
\end{align}
%

which estimates the \vb{impact of selection} on allele frequency change between
the initial generation $0$ and some later generation $t$, which can be varied
to see how this quantity grows through time. \vb{This measure can intuitively
  be understood as the relative fraction of allele frequency change normally
  thought of as ``drift" that is actually due to selection; the denominator of
  $G(t)$ is $\var(p_t - p_0)$, which under drift alone is proportional to
  $\nicefrac{1}{2 N_e}$. By measuring the contribution of temporal covariances
caused by selection, $G(t)$ looks at the fraction selection contributes to what
looks like a faster rate of drift, or lower $N_e$.} Since
\textcite{Barghi2019-qy} experiment is sequenced every ten generations, in the
numerator for the covariance we use the allele frequency changes between
adjacent timepoints, which are ten generations apart; \vb{thus the strong
  covariances between adjacent generations are not observable and do not
  contribute to the numerator of $G(t)$}. \vb{Additionally, selection also
  inflates the variance in allele frequency change per generation; however,
  this effect cannot be easily distinguished from drift.} \vb{For both these
reasons, our measure $G(t)$ is strongly conservative} (\vb{we demonstrate this
through simulations in Supplementary Material Section \ref{supp:tempblocks}}).
Still, we find a remarkably strong signal. Greater than $20\%$ of total,
genome-wide allele frequency change over 60 generations is the result of
selection (Figure \ref{fig:figure-1} B).

Additionally, we looked for a signal of temporal autocovariance in
\textcite{Bergland2014-ij}, a study that collected \emph{Drosophila
melanogaster} through Spring-Fall season pairs across three years. If there was
a strong  pattern of genome-wide fluctuating selection, we might expect a
pattern of positive covariances between similar seasonal changes, e.g.
Spring-Fall in two adjacent years, and negative covariances between dissimilar
seasonal changes, e.g. Spring-Fall and Fall-Spring in two adjacent years.
However, we find no such signal over years, \vb{and in reproducing their
  original analysis, we find that their number of statistically significant
  seasonal SNPs is not enriched compared to an empirical null distribution
  created by permuting seasonal labels}; we discuss this in more depth in
  Supplementary Materials Section \ref{supp:bergland-reanalysis}.

The replicate design of \textcite{Barghi2019-qy} allows us to quantify another
covariance: the covariance in allele frequency change between replicate
populations experiencing convergent selection pressures. These
between-replicate covariances are created in the same way as temporal
covariances: neutral alleles linked to a particular fitness background are
expected to have allele frequency changes in the same direction if the
selection pressures are similar. Intuitively, where temporal covariances
reflect that neutral alleles associated with heritable fitness backgrounds are
predictive of frequency changes between generations, replicate covariances
reflect that heritable fitness backgrounds common to each replicate predict
(under the same selection pressures) frequency changes between replicates. We
measure this through a statistic similar to a correlation, which we call the
convergent correlation: the ratio of average between-replicate covariance
across all pairs to the average standard deviation across all pairs of
replicates, 


\begin{align}
  \label{eq:conv-corr}
  \mathrm{cor}(\Delta p_s, \Delta p_t) = \frac{\E_{A\ne B} \left( \cov(\Delta p_{s,A}, \Delta p_{t,B}) \right)}{\E_{A\ne B} \left( \sqrt{\var(\Delta p_{s,A}) \var(\Delta p_{t,B})} \right)}
\end{align}
%
where $A$ and $B$ here are two replicate labels, and for the
\textcite{Barghi2019-qy} data, we use $\Delta_{_{10}} p_t$.

We've calculated the convergent correlation for all rows of the replicate
covariance matrices. Like temporal covariances, we visualize these through time
(Figure \ref{fig:figure-2} A), with each line representing the convergent
correlation from a particular reference generation $s$ as it varies with $t$
(shown on the x-axis). In other words, each of the colored lines corresponds to
the like-colored row of the convergence correlation matrix (upper left in
Figure \ref{fig:figure-2} A). We find these convergent \vb{correlation
coefficients} are relatively weak, and decay very quickly from an initial value
of about 0.1 (95\% block bootstrap confidence intervals $[0.094, 0.11]$) to
around 0.01 (95\% CIs [0.0087, 0.015]) within 20 generations. This suggests
that while a reasonable fraction of the initial response is shared over the
replicates, this is followed by a rapid decay, a result consistent with the
primary finding of the original \textcite{Barghi2019-qy} study: that
alternative loci contribute to longer term adaptation across the different
replicates. 

\begin{figure}[!htb]
  \centering
  \includegraphics[width=\textwidth]{figures/figure-2-revision.pdf}

  \caption{{\bf A}: The convergence \vb{correlations}, averaged across
    \textcite{Barghi2019-qy} replicate pairs, through time. Each line
    represents the convergence correlation $\mathrm{cor}(\Delta p_{s}, \Delta
    p_{s})$ from a starting reference generation $s$ to a later time $t$, which
    varies along the x-axis; each line corresponds to a row of the temporal
    convergence correlation matrix depicted to the right \vb{(where the
      diagonal elements represent the convergence correlations between the same
      timepoints across replicate populations)}. We note that convergent
      correlation for the last timepoint is an outlier; we are unsure as to the
      cause of this, e.g. it does not appear to be driven by a single pair of
      replicates. {\bf B}: The convergence \vb{correlations} between individual
      pairs of replicates in the \textcite{Kelly2019-dc} data (\vb{note the
      confidence intervals are plotted, but are small on this y-axis scale}).
      {\bf C}:  The convergence \vb{correlations} between individual pairs of
      replicates in \parencite{Castro2019-uk} data, for the two selection lines
      (LS1 and LS2) and the control (Ctrl); gray CIs are those using the
      complete dataset, blue CIs exclude chromosomes 5 and 10 which harbor the
      two regions \textcite{Castro2019-uk} found to have signals of parallel
      selection between LS1 and LS2. \vb{Through simulations, we have found
        that the differences in convergence correlation confidence interval
        widths between these \emph{Drosophila} studies and the Longshanks study
        are due to the differing population sizes.}}

  \label{fig:figure-2}
\end{figure}

A benefit of between-replicate covariances is that unlike temporal covariances,
these can be calculated with only two sequenced timepoints and a replicated
study design. This allowed us to assess the impact of linked selection in
driving convergent patterns of allele frequency change across replicate
populations in two other studies. First, we reanalyzed the selection experiment
of \textcite{Kelly2019-dc}, which evolved three replicate wild populations of
\emph{Drosophila simulans} for 14 generations adapting to a novel laboratory
environment. Since each replicate was exposed to the same selection pressure
and share linkage disequilibria common to the original natural founding
population, we expected each of the three replicate populations to have
positive between-replicate covariances. We find all three pairwise
between-replicate covariances are positive and statistically significant
(Figure \ref{fig:figure-2} B. We estimate the convergent correlation
coefficient across these replicates as 0.36 ($95\%$ CI $[0.31, 0.40]$).
Similarly, we can calculate the proportion of the total variance in allele
frequency change from convergent selection pressure analogous to $G$ where the
numerator is is the convergent covariance and the denominator is the total
variance (see Supplementary Material \ref{supp:replicate-g}). We find that 37\%
of the total variance is due to shared allele frequency changes caused by
selection (95\% CI [29\%, 41\%]; these are similar to the convergence
correlation, since the variance is relatively constant across the replicates.

% 95\% CIs, [0.00635, 0.00860], [0.00636, 0.00859], [0.00608, 0.00834])

Next, we reanalyzed the Longshanks selection experiment, which selected for
longer tibiae length relative to body size in mice, leading to a response to
selection of about 5 standard deviations over the course of twenty generations
\parencite{Marchini2014-de,Castro2019-uk}. This study includes two independent
selection lines, Longshanks 1 and 2 (LS1 and LS2), and an unselected control
line (Ctrl).  Consequently, this selection experiment offers a useful control
to test our between-replicate covariances: we expect to see positive
between-replicate covariance in the comparison between the two Longshanks
selection lines, but not between the two pairwise comparisons between the
control line and each of the two Longshanks lines. We find that this is
the case (gray confidence intervals in Figure \ref{fig:figure-2} C), with the
two Longshanks comparisons to the control line not being significantly
different from zero, while the comparison between the two Longshanks lines is
statistically significantly different from zero (CIs [0.0129, 0.0400]).

One finding in the Longshanks study was that two major-effect loci showed
parallel frequency shifts between the two selection lines: a region harboring
the gene Nkx3-2 known to be involved in limb development, and another region
containing six other candidate genes. We were curious to what extent our
genome-wide covariances were being driven by these two outlier large-effect
loci, so we excluded them from the analysis. Since we do not know the extent to
which linkage disequilibrium around these large-effect loci affects neighboring
loci, we took the conservative precaution of excluding the entire chromosomes
these loci reside on (chromosomes 5 and 10), and re-calculating the temporal
covariances. We find excluding these large effect loci has little impact on the
confidence intervals (blue confidence intervals in Figure \ref{fig:figure-2} C),
indicating that these across-replicate covariances are indeed driven by a large
number of loci. This is consistent with a signal of selection on a polygenic
trait driving genome-wide change, although we note that large-effect loci can
contribute to the indirect change at unlinked loci
\parencite{Robertson1961-ho,Santiago1995-hx}. 

The presence of an unselected control line provides an alternative way to
partition the effects of linked selection and genetic drift: we can compare the
total variance in allele frequency change of the control line (which excludes
the effect of artificial selection on allele frequencies) to the total variance
in frequency change of the Longshanks selection lines. This allows us to
estimate the increase in variance in allele frequency change due to selection,
which we can further partition into the effects of selection shared between
selection lines and those unique to a selection line by using estimating the
shared effect through the observed covariance between replicates (see Materials
and Methods \ref{sec:mm-partition} and Supplementary Material Section
\ref{supp:replicate-g} for more details).  We estimate at least 32\% (95\% CI
$[21\%, 48\%]$) of the variance in allele frequency change is driven by the
effects of selection, of which 14\% (95\% CI $[3\%, 33\%]$) is estimated to be
unique to a selection line, and 17\% (95\% CI $[9\%, 23\%]$) is the effect of
shared selection between the two Longshanks selection lines (and the value of
the convergence correlation between the Longshanks lines, a related statistic,
is 0.18, 95\% CI [0.0743, 0.254]).

% We can partition the
% allele frequency change between the two timepoints (20 generations apart) for a
% Longshanks line as $\Delta p_{t,\mathrm{LS1}} = \Delta_{_{D}}
% p_{t,\mathrm{LS1}} + \Delta_{_{U}} p_{t,\mathrm{LS1}} + \Delta_{_S}
% p_{t,\mathrm{LS}}$ where these terms are the decomposition in the allele
% frequency change due to drift in Longshanks replicate 1 ($\Delta_{_D}
% p_{t,\mathrm{LS1}}$), selection unique to the LS1 replicate ($\Delta_{_U}
% p_{t,\mathrm{LS1}}$), and selection response shared between the two Longshanks
% replicates ($\Delta_{_S} p_{t,\mathrm{LS}}$) respectively (and similarly for
% the Longshanks two line, LS2). By construction we will assume that each of
% these terms are uncorrelated within replicates, and that only the shared term
% covaries between the replicates.  Assuming that we can approximate the
% contribution of genetic drift in the LS lines as the variance in allele
% frequency change observed in the control, i.e.  $\var(\Delta
% p_{t,\mathrm{Ctrl}}) = \var(\Delta_{_{D}}
% p_{t,\mathrm{LS2}})=\var(\Delta_{_{D}} p_{t,\mathrm{LS2}})$, then we can
% estimate the increase in variance in allele frequency change due to selection
% as $(\var(\Delta p_{t,\mathrm{LS1}}) + \var(\Delta p_{t,\mathrm{LS2}}))/2 -
% \var(\Delta p_{t,\mathrm{Ctrl}})$ and the shared effect of selection across
% selected lines as $\cov(\Delta p_{t,\mathrm{LS1}}, \Delta p_{t,\mathrm{LS2}})$



\begin{figure}
  \centering
  \includegraphics[]{figures/figure-3-revision.pdf}

  \caption{\footnotesize {\bf A}, {\bf B}: The distribution of temporal
    covariances calculated in 100kb genomic windows from the
    \textcite{Barghi2019-qy} study, plotted alongside an empirical neutral null
    distribution created by recalculating the windowed covariances on 1,000
    sign permutations of allele frequency changes within tiles. The histogram
    bin number is 88, chosen by cross validation (Supplementary Materials
    \ref{suppfig:barghi-cross-validation-binsize}). In subfigure {\bf A},
    windowed covariances $\cov(\Delta p_t, \Delta p_{t+k})$ are separated by
    $k=2 \times 10$ generations and in subfigure {\bf A} the covariances are
    separated by $k=4 \times 10$ generations; each $k$ is an off-diagonal from
    the variance diagonal of the temporal covariance matrix (see cartoon of
    upper-triangle of covariance matrix in subfigures {\bf A} and {\bf B},
    where the first diagonal is the variance, and the dark gray indicates which
    off-diagonal of the covariance matrix is plotted in the histograms). {\bf
    C}: The lower and upper tail probabilities of the observed windowed
    covariances, at 20\% and 80\% quintiles of the empirical neutral null
    distribution, for varying time between allele frequency changes (i.e. which
    off-diagonal $k$). The confidence intervals are  $95\%$ block-bootstrap
  confidence intervals, and the light gray dashed line indicates the 20\% tail
probability expected under the neutral null. Similar figures for different
values of $k$ are in Supplementary Figures
\ref{suppfig:barghi-empnull-tilecovs}. }

    \label{fig:figure-3} 
\end{figure}


We observed that in the longest study  we analyzed
\parencite{Barghi2019-qy}, some genome-wide temporal covariances become
negative at future timepoints (see the first two rows in Figure
\ref{fig:figure-1} A). This shows that alleles that were on average going up
initially are later going down in frequency, i.e. that the average direction of
selection experienced by alleles has flipped. This must reflect either a change
in the environment or the genetic background, due to epistatic relationships
among alleles altered by frequency changes or recombination breaking up
selective alleles.  Such reversals of selective dynamics could be occurring at
other timepoints but the signal of a change in the direction of selection at
particular loci may be washed out when we calculate our genome-wide average
temporal covariances. To address this limitation, we calculated the
distribution of the temporal covariances over 100kb windowed covariances
(Figure \ref{fig:figure-3} shows these distributions pooling across all
replicates; see Supplementary Figure
\ref{suppfig:barghi-offset-replicate-panels} for individuals replicates). The
covariance estimate of each genomic window will be noisy, due to sampling and
genetic drift, and the neutral distribution of the covariance is complicated
due to linkage disequilibria (which can occur over long physical distances in
E\&R and selection studies, \cite{Nuzhdin2013-gf,Baldwin-Brown2014-cl}). To
address this, we have developed a permutation-based procedure that constructs
an empirical null distribution by randomly flipping the signs of the allele
frequency changes per-genomic window. This destroys the systematic covariances
created by linked selection and creates a sampling distribution of the
covariances spuriously created by neutral genetic drift while preserving the
complex dependencies between adjacent loci created by linkage disequilibrium.
This empirical neutral null distribution is conservative in the sense that the
variances of the covariances are wider than expected under drift alone as they
include the effect of selection on the allele frequency change within a
time-interval, just not between time-intervals. We see (Figure
\ref{fig:figure-3} A and B) that windowed temporal covariances between close
timepoints are skewed positive (a heavy right tail), while between more distant
timepoints these windowed temporal covariances tend to shift to become more
negative (a heavy left tail).  We quantified the degree to which the left and
right tails are inflated compared to the null distribution as a function of
time, and see excesses in both tails in Figure \ref{fig:figure-3} C. This
finding is also robust to sign-permuting allele frequency changes on a
chromosome-level, the longest extent that gametic linkage disequilibria can
extend (Supplementary Figure \ref{suppfig:barghi-tailprobs-seqid}). We see a
striking pattern that the windowed covariances not only decay towards zero, but
in fact become negative through time, consistent with many regions in the
genome having had a reversed fitness effect at later timepoints.


\begin{figure}[!htb]
  \centering
  \includegraphics[width=\textwidth]{figures/figure-4-edited.pdf}

  \caption{Forward-in-time simulations of demonstrate how temporal covariance,
    $G(t)$ trajectories, and convergence correlations arise during optima
    shifts of two different magnitudes, under Gaussian stabilizing selection.
    (A) Trait means across 30 replicate before and after optima shifts (solid
    lines), for two different magnitudes (indicated by color). The optimal
    trait values are indicated by the purple and yellow dashed lines.  (B) Mean
    temporal covariance $\cov(\Delta p_5, \Delta p_t)$ across 30 simulation
    replicates, where $t$ varies along the x-axis (points), with a
    loess-smoothed average (solid line). (C) $G(t)$ trajectories through time,
    for 30 replicate simulations across two optima shifts. The solid line is a
    loess-smoothed average. (D) The convergence correlations between two
    populations (each $1000$ diploids) split from a common population, that
    underwent either an optima shift in the same direction (converge) and
    opposite directions (diverge) at generation five. In subfigures (B), (C),
    and (D), directional selection begins at generation five, when the optima
    shifts; this is indicated by the vertical dashed red line.}

  \label{fig:figure-4}
\end{figure}

Finally we used forward-in-time simulations to explore the conditions under
which temporal and convergent correlations arise. We show a subset of our
results for a model of \vb{stabilizing selection on a phenotype where
  directional selection is induced by a sudden shift in the optimum phenotype
of varying magnitudes (Figure \ref{fig:figure-4}A)}. We find that positive
temporal covariances are produced by such selection (Figure
\ref{fig:figure-4}B), and that these positive temporal covariances can compound
together to generate a large proportion of allele frequency change being due to
selection (i.e. large G) over the relatively short time periods similar to our
analyzed selection datasets span (Figure \ref{fig:figure-4}C).  The magnitude
of these covariances increases with the strength of selection, i.e. the
variance in fitness, such that stronger selection generates larger proportions
of allele frequency change.  We find a similar picture of stronger convergent
selection pressures generating larger convergence correlations \vb{(Figure
  \ref{fig:figure-4}D; see also Supplementary Materials Figure
\ref{suppfig:convergence-corrs} for how other factors impact convergence
correlations}). 

These \vb{simulation} results are often relatively insensitive to the number of
loci underlying the trait, suggesting that they may be capturing highly
polygenic signals.  Indeed if only a small number of loci influence the trait,
the $G(t)$ trajectories are typically much more stochastic, such that
replicates do not reliably generate temporal covariances (compare Figure
\ref{fig:figure-1}B to Supplementary Material Figure
\ref{suppfig:sim-expfit-covs}). This again suggests that the genome-wide linked
selection response we see in \vb{the \textcite{Barghi2019-qy} data} is highly
polygenic.  Using our simulations we find that sampling only every 10
generations does indeed mean that our estimates of $G(t)$ are an underestimate
of the contribution of linked selection as they cannot include the covariance
between closely spaced generations \vb{(see Supplementary Material Figure
\ref{suppfig:supp-blocks}).}

Additionally, we explored other selection schemes. We find that the long term
dynamics of the covariances under directional truncation selection, which
generates substantial epistasis, are richer than we see under GSS and
multiplicative selection (Supplementary Material Figure
\ref{suppfig:supp-trunc}).  We also conducted simulations of purifying
selection alone (i.e. background selection) and find that this can also
generate positive temporal covariances (Supplementary Material Figure
\ref{suppfig:supp-bgs-covs}) \vb{and under some circumstances, can even
  generate convergence correlations (Supplementary Material Figure
  \ref{suppfig:supp-bgs-converg})}.  \vb{Thus it is unlikely that the
signatures of linked selection we see are entirely} the result of the novel
selection pressure the populations are exposed to, and some of this selection
may be ongoing purifying selection. Only in the case of the Longshanks
experiment, does the control line \vb{allow us to conclude that} selection
that is due to the novel selection pressure.

While none of our experiments have selected the populations in divergent
directions, in our simulations we find that such selection can generate
negative convergent correlations (Figure \ref{fig:figure-4}D). This suggests
that selection experiments combining multiple replicates, control lines, as
well as divergent selection pressures might be quite informative for unpacking
the contribution of particular selection pressures to genome-wide allele
frequency \vb{changes}.

\section{Discussion}

Since the seminal analysis of \textcite{Maynard_Smith1974-lc} demonstrating
that linked neutral diversity is reduced as an advantageous polymorphism arises
and sweeps to fixation, over four decades of theoretical and empirical research
has enriched our understanding of linked selection.  One under-used approach to
understand the genome-wide effects of selection on standing variation, e.g.
selection on an infinitesimal polygenic trait, stems from an early quantitative
genetic model of linked selection \parencite{Robertson1961-ho} and its later
developments
(\cite{Santiago1995-hx,Santiago1998-bs,Wray1990-zf,Woolliams1993-qo}; see also
\cite{Barton2000-zg} for a comparison of these models with classic hitchhiking
models). Implicit in these models is that autocovariance between allele
frequency change is created when there is heritable fitness variation in the
population, a signal that may be readily detected from temporal genomic data
\parencite{Buffalo2019-io}.  Depending on how many loci affect fitness, such a
strong effect of linked selection may not be differentiable from genetic drift
using only single contemporary population samples or looking at at temporal
allele frequency change at each locus in isolation.  In this way, averaging
summaries of temporal data allows us to sidestep the key problem of detecting
selection from standing variation: that the genomic footprint leaves too soft
of a signature to differentiate from a background of genetic drift. In fact we
find that the temporal covariance signal is detectable even in the most
extremely difficult to detect soft sweep case: polygenic selection on highly
polygenic traits \parencite{Buffalo2019-io}.

It is worth building some intuition why temporal covariance allows us to detect
such faint signals of polygenic linked selection from temporal genomic data.
Each variant is subject to both variance in allele frequency due to drift and
sampling noise, which at any locus may swamp the temporal covariance signal and
creates spurious covariances. However, these spurious covariances do not share
a directional signal whereas the covariances created by linked selection do;
consequently, averaging across the entire genome, the temporal signal exceeds
sampling noise. 

Our analyses reveal that a sizable proportion of allele frequency change in
these populations is due to the (indirect) action of selection. Capitalizing on
replicated designs, we characterized the extent to which convergent selection
pressures lead to parallel changes in allele frequencies across replicate
populations, and found that a reasonable proportion of the response is shared
across short timescales. These likely represent substantial under-estimates of
the contribution of linked selection because the studies we have reanalyzed do
not sequence the population each generation, preventing us from including the
effects of stronger correlations between adjacent generations.  Furthermore,
our estimation methods are intentionally conservative, for example they exclude
the contribution of selection that does not persist across generations and
selection that reverses sign; thus they can be seen as a strong lower bound of
the effects of selection, \vb{which we have confirmed through forward-in-time
simulations}.

These estimates of the contribution of selection could be refined by using
patterns of LD and recombination which would allow us to more fully
parameterize a linked-selection model of temporal allele frequency change
\parencite{Buffalo2019-io}. The basic prediction is that regions of higher
linkage disequilibrium and lower recombination should have greater temporal
autocovariance than regions with lower LD and higher recombination. However,
one limitation of these pooled sequence datasets is that none of the studies we
reanalyzed estimated linkage disequilibria data for the evolved populations.
While there are LD data for a natural population of \emph{D. simulans}
\parencite{Signor2018-wg,Howie2018-ay},  we did not find a relationship between
temporal covariance and LD.  We believe this is driven by the idiosyncratic
nature of LD in evolve-and-resequence populations, which often extends over
large genomic distances \parencite{Nuzhdin2013-gf,Kelly2019-dc}. Future studies
complete with LD data and recombination maps would allow one to disentangle the
influence of closely linked sites from more distant sites in causing temporal
autocovariance, and allow the fitting of more parametric models to estimate
population parameters such as the additive genetic variation for fitness
directly from temporal genomic data alone \parencite{Buffalo2019-io}.

Our primary focus here has been on evolution in laboratory populations. It is
unclear whether we should expect a similar impact of selection in natural
populations. In some of these experiments, selection pressures may have been
stronger or more sustained that in natural populations
\parencite{Hendry1999-zu,Hairston2005-ga}. Conversely, these lab
populations were maintained at very small effective population sizes, estimated
at 300, 450, and 45 for the \textcite{Barghi2019-qy}, \textcite{Kelly2019-dc},
and \textcite{Castro2019-uk} studies respectively, which will amplify the role
of genetic drift. The advantage of lab experiments is that they are closed
populations, in natural populations temporal covariance could also arise from
the systematic migration of alleles from differentiated populations.
Adapting these methods to natural populations will require either
populations that are reasonably closed to migration, or for the effect of
migration to be accounted for possibly either by knowledge of allele
frequencies in source populations or the identification of migrant individuals. 

While it challenging to apply temporal methods to natural populations there is
a lot of promise for these approaches
\parencite{Bergland2014-ij,Machado2018-cs}. Efforts to quantify the impact of
linked selection have found obligately sexual organisms have up to an 89\%
reduction in genome-wide diversity over long time periods
\parencite{McVicker2009-ax,Elyashiv2016-vt,Corbett-Detig2015-gt,Coop2016-gx,Comeron2014-nh}
Thus linked selection makes a sizeable contribution to long-term allele
frequency change in some species, and there is reason to be hopeful that we
could detect this from temporal data, which would help to resolve the
timescales that linked selection act over. In our reanalysis of the
\textcite{Barghi2019-qy} study, we find evidence of complex linked selection
dynamics, with selection pressures flipping over time due to either
environmental change, the breakup of epistatic combinations or advantageous
haplotypes. Such patterns would be completely obscured in samples only from
contemporary populations. Thus, we can hope to have a much richer picture
of the impact of selection as temporal sequencing becomes more common,
allowing us to observe the effects of ecological dynamics in genomic data
\parencite{Hairston2005-ga}.

Furthermore, understanding the dynamics of linked selection over short
timescales will help to unite phenotypic studies of rapid adaptation with a
detectable genomic signature, to address long-standing questions concerning
linked selection, evolutionary quantitative genetics, and the overall impact
selection has on genetic variation. 

\section{Materials and Methods}

\subsection{Datasets Analyzed}

We used available genomic data data from four studies: pooled population
resequencing (pool-Seq) data from \textcite{Barghi2019-qy},
\textcite{Kelly2019-dc}, \textcite{Bergland2014-ij}, and
\textcite{Castro2019-uk}. In all cases, we used the variants kept after the
filtering criteria of the original studies. 

\subsection{Variance and Covariance Estimates}

To remove systematic covariances in allele frequency change caused by tracking
the reference or minor allele, we randomly choose which allele's frequency to
track for each locus. Then, we calculate the variance-covariance matrix of
allele frequency changes using a Python software package we have written,
available at \url{http://github.com/vsbuffalo/cvtk}. This simultaneously
calculates temporal variances and covariances, and replicate covariances and
uses the sampling depth and number of diploid individuals to correct for bias
in the variance estimates and a bias that occurs in covariance estimates
between adjacent timepoints due to shared sampling noise (see Supplementary
Material Sections \ref{supp:ind-depth-var-corr}, \ref{supp:cov-corr}, and
\ref{supp:matrix-correction} for mathematical details of these estimators). We
assess that our bias correction procedure is working adequately through a
series of diagnostic plots that ensure that the procedure removes the
relationship between sampling depth and uncorrected variance and covariances
(Supplementary Figure \ref{suppfig:bergland-correction}).  \vb{Through our
  simulations we find that our estimates can differ based on how fixations and
  losses are handled in long time-series (Supplementary Material Section
  \ref{supp:fixation}) but none of our findings in the main text are altered by
  this decision (Supplementary Material Figures \ref{suppfig:supp-fig-1-nofix}
  and \ref{suppfig:supp-fig-3-nofix}).}


\subsection{Estimating Uncertainty with a Block Bootstrap}

To infer the uncertainty of covariance, convergence correlation, and $G(t)$
estimates, we used a block bootstrap procedure. This bootstrap procedure
resamples blocks of data points, rather than individual data points, to infer
the uncertainty of an statistic in the presence of unknown correlation between
loci. As most estimators in this paper are ratios (e.g. covariance standardize
by sample heterozygosity, $G(t)$, and the convergence correlation) which we
estimate with a ratio of averages, we exploit the linearity of expectation for
efficient computation of bootstrap samples (see \ref{supp:block-bootstrap} for
details).

\subsection{Partitioning Unique and Shared Selection Effects in the Longshanks Study}
\label{sec:mm-partition}

The unselected control line in the Longshanks experiment allows us to
additionally partition the total variance in allele frequency change into
drift, shared effects of selection, and unshared effects of selection between
selected replicates. We begin by decomposing the allele frequency change in
Longshanks line 1 (LS1) as $\Delta p_{t,\mathrm{LS1}} = \Delta_{_{D}}
p_{t,\mathrm{LS1}} + \Delta_{_{U}} p_{t,\mathrm{LS1}} + \Delta_{_S}
p_{t,\mathrm{LS}}$ where these terms are the drift in Longshanks replicate 1
($\Delta_{_D} p_{t,\mathrm{LS1}}$), selection unique to the LS1 replicate
($\Delta_{_U} p_{t,\mathrm{LS1}}$), and selection response shared between the
two Longshanks replicates ($\Delta_{_S} p_{t,\mathrm{LS}}$) respectively (and
similarly for the Longshanks line 2, LS2). By construction, this decomposition
assumes that each of these terms are uncorrelated within replicates, so the
contribution of each term to the total variance in allele frequency change,
$\var(\Delta p_{t,\mathrm{LS1}})$, is the variance in of that term's allele
frequency change. 

We estimate the effects of selection by first calculating the fraction of the
total variance explained by drift. We assume the variance in allele frequency
change observed in the unselected control line ($\var(\Delta
p_{t,\mathrm{Ctrl}})$) is driven entirely by neutral genetic drift, and since
an identical breeding scheme was used across all three replicates (except
breeders for the control line were chosen at random), we can use this as an
estimate of the contribution of neutral genetic drift in the selected lines,
$\var(\Delta p_{t,\mathrm{Ctrl}}) = \var(\Delta_{_{D}} p_{t,\mathrm{LS1}}) =
\var(\Delta_{_{D}} p_{t,\mathrm{LS2}})$. Then, we can estimate the increase in
variance in allele frequency change due to selection as $(\var(\Delta
p_{t,\mathrm{LS1}}) + \var(\Delta p_{t,\mathrm{LS2}}))/2 - \var(\Delta
p_{t,\mathrm{Ctrl}})$ and the shared effect of selection across selected lines
as $\cov(\Delta p_{t,\mathrm{LS1}}, \Delta p_{t,\mathrm{LS2}})$. Finally, the
covariance in allele change between replicates is used to estimate the shared
effects of selection between lines, $\cov(\Delta p_{t,\mathrm{LS1}}, \Delta
p_{t,\mathrm{LS2}}) = \var(\Delta_{_S} p_{t,\mathrm{LS}})$.

\subsection{Windowed Covariance and the Empirical Neutral Null}

Throughout the paper, we use genomic windows for the block-bootstrap procedure.
For the \emph{D. simulans} and \emph{D.  melanogaster} data from the
\textcite{Barghi2019-qy}, \textcite{Kelly2019-dc}, and
\textcite{Bergland2014-ij} studies, we used large megabase windows for the
block bootstrap procedure, while we used a ten megabase window for the large
mouse genome data from the \textcite{Castro2019-uk} study. 

Given evidence of a reversal in the direction of selection at later timepoints
in the \textcite{Barghi2019-qy} study, we calculated windowed temporal
covariances on 10 kilobase windows and looked at the distribution of these
covariances through time. We compare these distributions of windowed
covariances to an empirical neutral null created by randomly permuting the sign
of allele frequency change at the block level (to preserve the correlation
structure between loci due to LD). This destroys the systematic covariances in
allele frequency change created by linked selection, which emulates a frequency
trajectory under drift. This approach is conservative, since heritable fitness
variation also inflates the magnitude of allele frequency change more than
expected under drift, but we do not change these magnitudes. Using this
empirical neutral null distribution of windowed covariances, we calculate how
much of the observed windowed covariance distribution falls outside of
empirical null distribution for different tail probabilities. While the
comparison between the distribution of 10 kilobase windowed covariances to the
empirical neutral null created from sign-permuting 10 kilobase windows is most
natural, we wanted to ensure that our finding that the shift from mostly
positive to mostly negative windowed covariances through time (Figure
\ref{fig:figure-3}) was robust to LD extending beyond the range of these 10
kilobase windows. We took the conservative approach of also sign-permuting at
the chromosome-level, and found the same qualitative shift (Supplementary
Figure \ref{suppfig:barghi-tailprobs-seqid}).

\subsection{Forward-in-time Simulations}
\label{supp:forward}
\vb{
To explore how aspects of genetic architecture, model of selection, and
experimental design impact temporal covariance, the $G(t)$ trajectories, and
convergence correlations, we ran extensive forward-in-time using SLiM
\parencite{Haller2019-vu}; here we discuss the Gaussian Stabilizing Selection
simulations in Figured \ref{fig:figure-4}, but Supplementary Materials Section
\ref{supp:forward} describes these simulation routines in much more detail as
well as additional simulations we have conducted.

We simulated directional selection on a trait by first burning in a population
of $N = 1000$ diploids under GSS for $10N$ generations with the stabilizing
selection trait variance $V_s = 1$ and an optima set at zero. We targeted a
polygenic architecture by setting the trait mutation rate to $10^{-8}$ per
basepair, per generation, in addition to having a separate neutral mutation of
$10^{-8}$ which created neutral mutations which we used to calculate the
temporal covariances. Our simulated region was 50 megabases in length (about
one quarter of a \emph{Drosophila} chromosome), and trait alleles were randomly
selected to have a $\pm 0.01$ effect size. By tracking the trait mean through
the burnin, we found it converged as expected. After a $10N$ burnin, the
population was split into two different replicate population sizes, to capture
the effect of bottlenecks in selection experiments (these population sizes
were, 50, 500, and 1000 diploids; the later representing no bottleneck). Each
population then underwent an optima shift of either 0.1, 0.5, or 1 on
generation five, with the first four generations serving as a control. These
optima shifts were either in the same direction (converging), different
directions (diverging), or only one optima shifted (as a control). By tracking
the trait mean, we saw that it converged as expected during burnin, and had the
appropriate response to selection (Supplementary Material Figure
\ref{suppfig:gss-zbar}). Using the neutral population frequency data from these
simulations, we calculated the temporal covariances, $G(t)$ trajectories, and
convergence correlations.
}

\section{Acknowledgments} 

We would like to thank the authors of the original studies we've analyzed,
including Neda Barghi, Christian Schl{\"o}tterer, John Kelly, Kimberly Hughes,
Frank Chan, Campbell Rolian, Nick Barton, Alan Bergland, and Dmitri Petrov. We
would also like to thank Doc Edge for helpful statistical advice, and Matt
Osmond, Erin Calfee, Andy Kern, Sivan Yair, \vb{Chuck Langley, Dave Begun, and
Michael Turelli} for helpful discussions. \vb{Additionally, we thank Guy Sella
and one additional anonymous reviewer for greatly improving the manuscript}.
This research was supported by an NSF Graduate Research Fellowship grant
awarded to VB (1650042), and NIH (R01-GM108779) and NSF (1353380) awarded to
GC.

\printbibliography


\setcounter{section}{1}
\section*{Supplementary Material}
\beginsupplement

\subsection{Estimator Bias Correction}
\subsubsection{Correcting variance bias with a single depth sampling process}
\label{supp:depth-var-corr}

Following \textcite{Waples1989-sj}, we have that the variance in allele
frequency change at a locus in the initial generation, which is entirely due to
the binomial sampling process, is $\var(p_0) = \nicefrac{p_0(1-p_0)}{d_0}$
where $d_0$ is the number of binomial draws (e.g. read depth). At a later
timepoint, the variance in allele frequency is a result of both the binomial
sampling process at time $t$ and the evolutionary process. Using the law of
total variation we can partition the variation from each process,

\begin{align}
  \var(\widetilde{p_t}) &= \E(\var(\widetilde{p_t} | p_t)) + \var(\E(\widetilde{p_t}|p_t)) \\
                        &= \underbrace{\frac{p_t(1-p_t)}{d_t}}_\text{generation $t$ sampling noise} + \underbrace{\var(p_t)}_\text{variance due to evolutionary process}.
  %\frac{\var(\widetilde{p_t})}{p_0(1-p_0)} &= \frac{p_t(1-p_t)}{p_0(1-p_0) d_t} + 1 - \left( 1-\frac{1}{2N}\right)^t.
  %\frac{\var(\widetilde{p_t})}{p_0(1-p_0)} &= \frac{p_t(1-p_t)}{p_0(1-p_0) d_t} + \frac{t}{2N} + O\left((2 N)^{-2}\right).
\end{align}

Under a drift-only process, $\var(p_t) = p_0(1-p_0)\left[1- \left(1 -
\frac{1}{2N}\right)^t\right]$. However, with heritable variation in fitness, we
need to consider the covariance in allele frequency changes across generations
\parencite{Buffalo2019-io}. We can write

\begin{align}
  \var(p_t) &= \var\left(p_0 + (p_1 - p_0) + (p_2 - p_1) + \ldots + (p_t - p_{t-1}) \right) \\
         &= \var\left(p_0 + \Delta p_0 + \Delta p_1 + \ldots + \Delta p_{t-1} \right) \\
         &= \var(p_0) + \sum_{i=0}^{t-1} \cov(p_0, \Delta p_i) + \sum_{i=0}^{t-1} \var(\Delta p_i) + \sum_{0 \le i < j}^{t-1} \cov(\Delta p_i, \Delta p_j).
\end{align}
%

Each allele frequency change is equally like to be positive as it is to be
negative; thus by symmetry this second term is zero. Additionally $\var(p_0) = 0$,
as we treat $p_0$ as a fixed initial frequency. We can write, 

\begin{align}
  \var(p_t) &= \sum_{i=0}^{t-1} \var(\Delta p_i) + \sum_{0 \le i < j}^{t-1} \cov(\Delta p_i, \Delta p_j).
\end{align}
%
The second term, the cumulative impact of variance in allele frequency change
can be partitioned into heritable fitness and drift components
\parencite{Santiago1995-hx,Buffalo2019-io}

\begin{align}
  \var(p_t) &= \sum_{i=0}^{t-1} \var(\Delta_{_D} p_i) + \sum_{i=0}^{t-1} \var(\Delta_{_H} p_i) + \sum_{0 \le i < j}^{t-1} \cov(\Delta p_i, \Delta p_j).
\end{align}
%
where $\Delta_{_H} p_t$ and $\Delta_{_D} p_t$ indicate the allele frequency
change due to heritable fitness variation and drift respectively. Then, sum of
drift variances in allele frequency change is

\begin{align}
  \sum_{i=0}^{t-1} \var(\Delta_{_D} p_i) = \sum_{i=0}^{t-1} \frac{p_i(1-p_i)}{2N}
\end{align}
%
replacing the heterozygosity in generation $i$ with its expectation, we have

\begin{align}
  \sum_{i=0}^{t-1} \var(\Delta_{_D} p_i) &= p_0(1-p_0) \sum_{i=0}^{t-1} \frac{1}{2N} \left(1-\frac{1}{2N}\right)^i \\
                                         &= p_0(1-p_0) \left[1 - \left(1-\frac{1}{2N}\right)^t \right]
\end{align}
%
which is the usual variance in allele frequency change due to drift.  Then, the
total allele frequency change from generations $0$ to $t$ is
$\var(\widetilde{p}_t - \widetilde{p}_0) = \var(\widetilde{p}_t) +
\var(\widetilde{p}_0) - 2 \cov(\widetilde{p}_t, \widetilde{p}_0)$, where the
covariance depends on the nature of the sampling plan (see \cite{Nei1981-oy,
Waples1989-sj}). In the case where there is heritable variation for fitness,
and using the fact that $\cov(\widetilde{p}_t, \widetilde{p}_0) =
\nicefrac{p_0(1-p_0)}{2N}$ for Plan I sampling procedures
\parencite{Waples1989-sj}, we write,

\begin{align}
  \var(\widetilde{p}_t - \widetilde{p}_0) &= \var(\widetilde{p}_t) + \var(\widetilde{p}_0) - 2 C \cov(\widetilde{p}_t, \widetilde{p}_0) \\
                                          &= \frac{p_t(1-p_t)}{d_t}  + \frac{p_0(1-p_0)}{d_0} + p_0(1-p_0) \left[1 - \left(1-\frac{1}{2N}\right)^t \right] + \\ & \;\;\;\;\;\;
                                               \sum_{i=0}^{t-1} \var(\Delta_{_H} p_i)  + \sum_{0 \le i < j}^{t-1} \cov(\Delta p_i, \Delta p_j) - \frac{C p_0(1-p_0)}{2N} \\
  \frac{\var(\widetilde{p}_t - \widetilde{p}_0)}{p_0(1-p_0)} &= 1 + \frac{p_t(1-p_t)}{p_0(1-p_0)d_t}  + \frac{1}{d_0} - \left(1-\frac{1}{2N}\right)^t + \\ & \;\;\;\;\;\;
  \sum_{i=0}^{t-1} \frac{\var(\Delta_{_H} p_i)}{p_0(1-p_0)}  + \sum_{0 \le i < j}^{t-1} \frac{\cov(\Delta p_i, \Delta p_j)}{p_0(1-p_0)} - \frac{C}{N}
\end{align}
%
where $C = 1$ if Plan I is used, and $C=0$ if Plan II is used (see
\cite{Waples1989-sj}, p. 380 and Figure 1 for a description of these sampling
procedures; throughout the paper we use sampling Plan II). Rearranging, we can
create a bias-corrected estimator for the population variance in allele
frequency change, and replace all population heterozygosity terms with the
unbiased sample estimators, e.g. $\frac{d_t}{d_t-1} \widetilde{p}_t (1-
\widetilde{p}_t)$,

\begin{align}
  \label{supp:eqn-depth-only-correction}
  \frac{d_0-1}{d_0} \frac{\var(\widetilde{p}_1 - \widetilde{p}_0)}{\widetilde{p}_0(1-\widetilde{p}_0)} - \frac{(d_0-1)}{d_0 (d_1 - 1)} \frac{\widetilde{p}_1(1-\widetilde{p}_1)}{\widetilde{p}_0(1-\widetilde{p}_0)} - \frac{1}{d_0} + \frac{C}{N}  &= \frac{\var(\Delta_{_H} p_0)}{p_0(1-p_0)} + \frac{1}{2N} 
\end{align}

\subsubsection{Correcting variance bias with individual and depth sampling processes}
\label{supp:ind-depth-var-corr}

Here, we extend the sampling bias correction described above to handle two
binomial sampling processes: one as individuals are binomially sampled from the
population, and another as reads are binomially sampled during sequencing.
(see also \cite{Jonas2016-ia}). Let $X_t \sim \text{Binom}(n_t, p_t)$ where
$X_t$ is the count of alleles and $n_t$ is the number of diploids sampled at
time $t$. Then, these individuals are sequenced at a depth of $d_t$, and $Y_t
\sim \text{Binom}(d_t, \nicefrac{X_t}{n_t})$ reads have the tracked allele. We
let $\widetilde{p_t} = \nicefrac{Y_t}{d_t}$ be the observed sample allele
frequency. Then, the sampling noise is 

\begin{align}
  \var(\widetilde{p_t}|p_t) &= \E(\var(\widetilde{p_t} | X_t)) + \var(\E(\widetilde{p_t} | X_t)) \\
                            &= p_t(1-p_t) \left(\frac{1}{n_t} + \frac{1}{d_t} - \frac{1}{n_t d_t} \right)
\end{align}


\begin{align}
  \var(\widetilde{p}_t - \widetilde{p}_0) &= 
  p_t(1-p_t) \left(\frac{1}{n_t} + \frac{1}{d_t} - \frac{1}{n_t d_t} \right)  
  + p_0(1-p_0) \left( \frac{1}{n_0} + \frac{1}{d_0} - \frac{1}{n_0 d_0}\right)  \\ & \;\;\;\;\;\;
  - \frac{C p_0(1-p_0)}{N} + p_0(1-p_0) \left[1 - \left(1-\frac{1}{2N}\right)^t \right]+ \sum_{i=0}^{t-1} \var(\Delta_{_H} p_i)  \\ & \;\;\;\;\;\; + \sum_{0 \le i < j}^{t-1} \cov(\Delta p_i, \Delta p_j) 
\end{align}
%
Through the law of total expectation (see \cite{Kolaczkowski2011-ee}
Supplementary File 1 for a sample proof), one can find that an unbiased
estimator of the half the heterozygosity is 

\begin{align}
  \frac{n_t d_t}{(n_t-1) (d_t-1)} \widetilde{p_t}(1-\widetilde{p_t}).
\end{align}
%
Replacing this unbiased estimator for half of the heterozygosity into our
expression above, the total sample variance is

\begin{align}
  \var(\widetilde{p}_t - \widetilde{p}_0) &= 
  \frac{n_t d_t \widetilde{p}_t(1-\widetilde{p}_t)}{(n_t-1)(d_t-1)} \left(\frac{1}{n_t} + \frac{1}{d_t} - \frac{1}{n_t d_t} \right) + 
 \frac{n_0 d_0 \widetilde{p}_0(1-\widetilde{p}_0)}{(n_0-1)(d_0-1)} \left( \frac{1}{n_0} + \frac{1}{d_0} - \frac{1}{n_0 d_0}\right) + \\ & \nonumber\;\;\;\;\;\;
 \frac{n_0 d_0 \widetilde{p}_0(1-\widetilde{p}_0)}{(n_0-1)(d_0-1)}   \left[1 - \left(1-\frac{1}{2N}\right)^t \right]  - \frac{C}{N}  \frac{n_0 d_0 \widetilde{p}_0(1-\widetilde{p}_0)}{(n_0-1)(d_0-1)} + \\ \nonumber & \;\;\;\;\;\; \sum_{i=0}^{t-1} \var(\Delta_{_H} p_i)  + \sum_{0 \le i < j}^{t-1} \cov(\Delta p_i, \Delta p_j).  \\
                                                                                                                      % &= \widetilde{p}_t(1-\widetilde{p}_t)\frac{d_t + n_t - 1}{(n_t-1)(d_t-1)} + 
 % \widetilde{p}_0(1-\widetilde{p}_0)\frac{d_0 + n_0 - 1}{(n_0-1)(d_0-1)} + \\ & \nonumber\;\;\;\;\;\;
 % \widetilde{p}_0(1-\widetilde{p}_0) \frac{n_0 d_0}{(n_0-1)(d_0-1)}  \left[1 - \left(1-\frac{1}{2N}\right)^t \right] - \frac{C}{N} \widetilde{p}_0(1-\widetilde{p}_0)\frac{n_0 d_0}{(n_0-1)(d_0-1)} 
 % \\ \nonumber & \;\;\;\;\;\; + \sum_{i=0}^{t-1} \var(\Delta_{_H} p_i)  + \sum_{0 \le i < j}^{t-1} \cov(\Delta p_i, \Delta p_j). 
\end{align}
%
As with equation \eqref{supp:eqn-depth-only-correction}, we can rearrange this
to get a biased-corrected estimate of the variance in allele frequency change
between adjacent generations, $\var(\Delta p_t)$. 


\subsubsection{Covariance Correction}
\label{supp:cov-corr}

We also need to apply a bias correction to the temporal covariances (and
possibly the replicate covariances if the initial sample frequencies are all
shared). The basic issue is that $\cov(\Delta \widetilde{p}_t, \Delta
\widetilde{p}_{t+1}) = \cov(\widetilde{p}_{t+1} - \widetilde{p}_t,
\widetilde{p}_{t+2} - \widetilde{p}_{t+1})$, and thus shares the sampling noise
of timepoint $t+1$. Thus acts to bias the covariance by subtracting off the
noise variance term of $\var(\widetilde{p}_{t+1})$, so we add the expectation
of this bias, derived above, back in. We discuss this in more detail below in
deriving the bias correction for the temporal-replicate variance covariance
matrix.

\subsubsection{Temporal-Replicate Covariance Matrix Correction}
\label{supp:matrix-correction}

In practice, we simultaneously estimate the temporal and replicate covariance
matrices for each replicate, which we call the temporal-replicate covariance
matrix. This needs a bias correction; we extend the bias corrections for single
locus variance and covariance described in Supplementary Material Sections
\ref{supp:depth-var-corr}, \ref{supp:ind-depth-var-corr}, and
\ref{supp:cov-corr} to multiple sampled loci and the temporal-replicate
covariance matrix here. With frequency data collected at $T+1$ timepoints
across $R$ replicate populations at $L$ loci, we have multidimensional arrays
$\mathbf{F}$ of allele frequencies, $\mathbf{D}$ of sequencing depths, and
$\mathbf{N}$ of the number of individuals sequenced, each of dimension $R
\times (T+1) \times L$.  We calculate the array $\mathbf{\Delta F}$ which
contains the allele frequency changes between adjacent generations, and has
dimension $R \times T \times L$.  The operation
$\flt(\mathbf{\Delta}\mathbf{F})$ flattens this array to a $(R \cdot T) \times
L$ matrix, such that rows are grouped by replicate, e.g. for timepoint $t$,
replicate $r$, and locus $l$ such that for allele frequencies $p_{t, r, l}$,
the frequency change entries are 

\begin{align}
    \flt(\mathbf{\Delta F}) &=
                    &\begin{bmatrix} 
    \Delta p_{1, 0, 0} & \Delta p_{2, 0, 0} & \ldots & \Delta p_{1, 1, 0} & \Delta p_{2, 1, 0} & \ldots & \Delta p_{T, R, 0}  \\
    \Delta p_{1, 0, 1} & \Delta p_{2, 0, 1} & \ldots & \Delta p_{1, 1, 1} & \Delta p_{2, 1, 1} & \ldots & \Delta p_{T, R, 1}  \\
    \vdots & \vdots & \ddots & \vdots & \vdots & \ddots & \vdots  \\
    \Delta p_{1, 0, L} & \Delta p_{2, 0, L} & \ldots & \Delta p_{1, 1, L} & \Delta p_{2, 1, L} & \ldots & \Delta p_{T, R, L}  \\
  \end{bmatrix} 
\end{align}
%
where each $\Delta p_{t, r, l} = p_{t+1, r, l} - p_{t, r, l}$. Then, the sample
temporal-replicate covariance matrix $\mathbf{Q}'$ calculated on
$\flt(\mathbf{\Delta F})$ is a $(R \cdot T) \times (R \cdot T)$ matrix, with
the $R$ temporal-covariance block submatrices along the diagonal, and the
$R(R-1)$ replicate-covariance submatrices matrices in the upper and lower
triangles of the matrix,

\begin{align}
	\mathbf{Q}' &= 
  \begin{bmatrix} 
		\mathbf{Q}_{1,1}' & \mathbf{Q}_{1, 2}' & \ldots & \mathbf{Q}_{1, R}' \\ 
		\mathbf{Q}_{2,1}' & \mathbf{Q}_{2, 2}' & \ldots & \mathbf{Q}_{2, R}' \\ 
		\vdots & \vdots & \ddots & \vdots \\
		\mathbf{Q}_{R,1}' & \mathbf{Q}_{R, 2}' & \ldots & \mathbf{Q}_{R, R}' \\ 
  \end{bmatrix} 
\end{align}
%
where each submatrix $\mathbf{Q}_{i,j}'$ ($i \ne j$) is the $T \times T$ sample
replicate covariance matrix for replicates $i$ and $j$, and the submatrices
along the diagonal $\mathbf{Q}_{r,r}'$ are the temporal covariance matrices for
replicate $r$.

Given the bias of the sample covariance of allele frequency changes, we
calculated an expected bias matrix $\mathbf{B}$, averaging over loci,

\begin{align}
  \mathbf{B} = \frac{1}{L} \sum_{l=1}^L \frac{\mathbf{h}_l}{2} \circ \left( \frac{1}{\mathbf{d}_l} + \frac{1}{2\mathbf{n}_l} + \frac{1}{2\mathbf{d}_l \circ \mathbf{n}_l} \right)
\end{align}
%
where $\circ$ denotes elementwise product, and $\mathbf{h}_l$, $\mathbf{d}_l$,
and $\mathbf{n}_l$, are rows corresponding to locus $l$ of the unbiased
heterozygosity arrays $\mathbf{H}$, depth matrix $\mathbf{D}$, and number of
diploids matrix $\mathbf{N}$. The unbiased $R \times (T+1) \times L$
heterozygosity array can be calculated as  

\begin{align}
  \mathbf{H} = \frac{2 \mathbf{D} \circ \mathbf{N} }{ (\mathbf{D}-1) \circ (\mathbf{N} -1)} \circ \mathbf{F} \circ (1-\mathbf{F})
\end{align}
%
where division here is elementwise. Thus, $\mathbf{B}$ is a $R \times (T+1)$
matrix. As explained in Supplementary Material Section
\ref{supp:ind-depth-var-corr} and \ref{supp:cov-corr}, the temporal variances
and covariances require bias corrections, meaning each temporal covariance
submatrix $\mathbf{Q}_{r,r}$ requires two corrections. For an element
$Q_{r,t,s} = \cov(\Delta p_t, \Delta p_s)$ of the temporal covariance submatrix
for replicate $r$, $\mathbf{Q}_{r,r}$, we apply the following correction

\begin{equation}
	Q_{r,t,s} =  
		\begin{dcases}
			Q_{r,t,s}' - b_{r,t} - b_{r,t+1}, & \text{if  } t = s \\
      Q_{r,t,s}' + b_{r,\max(t,s)}, & \text{if  } |t - s| = 1 \\
		\end{dcases}
\end{equation}
%
where $b_{r,t}$ is element in row $r$ and column $t$ of $\mathbf{B}$.

\subsubsection{\textcite{Barghi2019-qy} Temporal Covariances}
\label{supp:barghi-covs}

Since each replicate population was sequenced every ten generations,
the timepoints $t_0 = 0$ generations, $t_1 = 10$ generations, $t_2 = 20$
generations, etc., lead to observed allele frequency changes across ten
generation blocks, $\Delta p_{t_0}, \Delta p_{t_1}, \ldots, \Delta p_{t_6}$.
Consequently, the ten temporal covariance matrices for each of the ten
replicate populations have off-diagonal elements of the form $\cov(\Delta
p_{t_0}, \Delta p_{t_1}) = \cov(p_{t_1} - p_{t_0}, p_{t_2} - p_{t_1}) =
\sum_{i=0}^{10} \sum_{j=10}^{20} \cov(\Delta p_i, \Delta p_j)$. Each diagonal
element has the form $\var(\Delta p_{t_0}) = \sum_{i=0}^{t_0} \var(\Delta
p_{i}) + \sum_{i \ne j}^{t_0} \cov(\Delta p_{i}, \Delta p_{j})$, and is thus a
combination of the effects of drift and selection, as both the variance in
allele frequency changes and cumulative temporal autocovariances terms increase
the variance in allele frequency. With sampling each generation, one could more
accurately partition the total variance in allele frequency change
\parencite{Buffalo2019-io}; while we cannot directly estimate the contribution
of linked selection to the variance in allele frequency change here, the
presence of a positive observed covariance between allele frequency change can
only be caused linked selection. 

\subsection{Block Bootstrap Procedure}
\label{supp:block-bootstrap}

% TODO: put equations in?

The estimators used in this paper are predominantly ratios, e.g.
temporal-replicate covariance standardized by half the heterozygosity, $G(t)$
which is the ratio of covariance to total variance, and the convergence
correlation (equation \eqref{eq:conv-corr}). In these cases, we can exploit the
linearity of the expectation to make the bootstrap procedure more
computationally efficient, by pre-calculating the statistics of the ratio's
numerator and denominator, $N(\mathbf{x}_i)$ and $D(\mathbf{x}_i)$, on the data
$\mathbf{x}_i$ for all blocks $i \in \{1, 2, \ldots, W\}$ in the genome. Then
we draw $W$ bootstrap samples with replacement, and compute the estimate for
bootstrap sample $b$ with an average weighted by the fraction $w_i$ of total
loci contained in each block, 

\begin{align}
  \tilde{\theta}_b = \frac{\sum_{i=1}^W w_i N(\mathbf{x}_i)}{\sum_{i=1}^W w_i D(\mathbf{x}_i)}
\end{align}
%
Note that computing the ratio of averages rather than the average of a ratio is
a practice common for population genetic statistics like $F_{ST}$
\parencite{Bhatia2013-zy}. With these $B$ bootstrap estimates, we calculate the
$\nicefrac{\alpha}{2}$ and $1-\nicefrac{\alpha}{2}$ quantiles, which we use to
estimate the $1-\alpha = 95\%$ pivot confidence intervals (p. 33
\cite{Wasserman2006-jl}, p. 194 \cite{Davison2013-oy}) throughout the paper,

\begin{align}
  C_\alpha = \left(2 \widehat{\theta} - q_{1-\nicefrac{\alpha}{2}}, 2 \widehat{\theta} - q_{\nicefrac{\alpha}{2}} \right).
\end{align}
%
where $\widehat{\theta}$ is the estimate, and $q_x$ is bootstrap quantile for
probability $x$.

\subsection{Replicate $G$ and Partitioning the Variance in Allele Frequency}
\label{supp:replicate-g}

We define a statistic similar to $G$ for estimating the proportion of allele
frequency change common between two replicate populations due to linked
selection. Covariance in allele frequency change between two replicate
populations is due to convergent selection pressure selecting haplotypes shared
between the two replicate populations, which acts to perturb linked neutral
variation in parallel way. 

\begin{align}
  G_R(t) = \frac{\E_{A \ne B}(\sum_{i\ne j}^t \cov(\Delta p_{i,A}, \Delta p_{j,B}))}{\E_R(\var(p_{t,R} - p_{0,R}))}
\end{align}
%
where $\E_{A \ne B}$ indicates that the expectation is taken over all ordered
pairs of replicates (e.g. summing all off-diagonal elements replicate
covariances), and $\E_R$ indicates taking expectation over all replicates. This
measures the fraction of variance in allele frequency change (averaged across
replicates) due to shared selection pressure.

Extending our theoretic work in \textcite{Buffalo2019-io}, we can partition the
allele frequency change in two replicates into drift, and shared selection and
replicate-specific selection components of allele frequency change. For two
replicates, $A$ and $B$, 

\begin{align}
  \Delta p_{t,A} &= \Delta_{_D} p_{t,A} + \Delta_{_{U}} p_{t,A} + \Delta_{_S} p_t \\
  \Delta p_{t,B} &= \Delta_{_D} p_{t,B} + \Delta_{_{U}} p_{t,B} + \Delta_{_S} p_t
\end{align}
%
where $\Delta_{_D} p_{t,A}$ is allele frequency change due to drift (this is
specific to a replicate, and equal to $\Delta_{_N} p_{t,A} + \Delta_{_M}
p_{t,A}$ in the notation of \cite{Buffalo2019-io}), $\Delta_{_{U}} p_{t,A}$ is
the allele frequency change from indirect selection specific to replicate $A$
(and likewise with $\Delta_{_{U}} p_{t,A}$ for replicate $B$), and $\Delta_{_S}
p_t$ is the allele frequency change from indirect selection shared across the
replicates $A$ and $B$ (this term lacks a replicate subscript since by
construction it is identical between replicates). By construction, each of
these terms is uncorrelated, so the variance and be written as:

\begin{align}
  \var(\Delta p_{t,A}) &= \var(\Delta_{_D} p_{t,A}) + \var(\Delta_{_{U}} p_{t,A}) + \var(\Delta_{_S} p_t) \\
\end{align}

The shared effects of indirect selection can be quantified from the observed
allele frequency changes, since the covariance in allele frequency change
across replicates is the covariance of the shared term by construction, 

\begin{align}
  \cov(\Delta p_{t,A}, \Delta p_{t,B}) = \cov(\Delta_{_S} p_{t}, \Delta_{_S} p_{t}) = \var(\Delta_{_S} p_{t})
\end{align}

{In artificial selection studies with a control (non-selected) line, such as the
\textcite{Castro2019-uk} study, this allows us to estimate the contribution of
the effects of shared and unique indirect selection. In the case of this study,
we can estimate the drift, unique selection effect, and shared selection effect
terms using the fact that,

\begin{align}
  \Delta p_{t,\mathrm{LS1}} &= \Delta_{_D} p_{t,\mathrm{LS1}} + \Delta_{_{U}} p_{t,\mathrm{LS1}} + \Delta_{_\mathrm{LS}} p_t \\ 
  \Delta p_{t,\mathrm{LS2}} &= \Delta_{_D} p_{t,\mathrm{LS2}} + \Delta_{_{U}} p_{t,\mathrm{LS2}} + \Delta_{_\mathrm{LS}} p_t \\ 
  \Delta p_{t,\mathrm{Ctrl}} &= \Delta_{_D} p_{t,\mathrm{Ctrl}}.
\end{align}

Note that since the control replicate does not undergo artificial selection, we
assume that its allele frequency changes are determined entirely by genetic
drift. With free mating individuals (such as in a cage population), this may
not be the case, and sequencing adjacent generations would allow one to
differentiate the effects of selection and drift.

We assume that we can approximate the contribution of genetic drift in the
Longshanks selection lines with the observed variance in the control line, or
$\var(\Delta p_{t,\mathrm{Ctrl}}) = \var(\Delta_{_{D} p_{t,\mathrm{LS1}}}) =
\var(\Delta_{_{D} p_{t,\mathrm{LS2}}})$. Then, the combined effects of
selection can be estimated by averaging the variances of the two Longshanks
selection lines, and subtracting the variance in allele frequency change in the
control line, which we treat as driven by drift alone (since matings are
random). Note that each variance is bias-corrected according to the methods
described in Supplementary Materials \ref{supp:matrix-correction}, and the
average sequencing depths between lines are nearly identical. Thus, we have

\begin{align}
  (\var(\Delta p_{t,\mathrm{LS1}}) + \var(\Delta p_{t,\mathrm{LS2}}))/2 - \var(\Delta p_{t,\mathrm{Ctrl}}) = 
  \overline{\var(\Delta_{_U} p_{t,\mathrm{LS}})} + \var(\Delta_{_\mathrm{LS}} p_t)
\end{align}
%
where the bar indicates values averaged both Longshanks selection lines.
Additionally, use the fact that

\begin{align}
  \cov(\Delta p_{t,\mathrm{LS1}}, \Delta p_{t,\mathrm{LS2}}) = \var(\Delta_{_\mathrm{LS}} p_t)
\end{align}
%
we can also separate out the unique and shared components by subtracting off
this covariance,

\begin{align}
  \overline{\var(\Delta_{_U} p_{t,\mathrm{LS}})}  = 
(\var(\Delta p_{t,\mathrm{LS1}}) + \var(\Delta p_{t,\mathrm{LS2}}))/2 - \var(\Delta p_{t,\mathrm{Ctrl}}) - \cov(\Delta p_{t,\mathrm{LS1}}, \Delta p_{t,\mathrm{LS2}}).
\end{align}

Finally, we can divide each of these values by the total variance to get the
proportion of total variance drift, and unique and shared effects of selection
contribute towards the total. To derive confidence intervals for the estimates
of unique and shared effects of selection, we use a block bootstrap procedure
as described in Supplementary Materials Section \ref{supp:block-bootstrap}.

\subsection{The Empirical Neutral Null Windowed Covariance Distribution}
\label{supp:empirical-null}

To detect an excess of genomic regions with unusually high or low covariances,
we need to compare the distribution of observed windowed covariances to a null
distribution of windowed covariances that we would expect under no selection.
While we could construct a theoretic sampling distribution of the spurious
covariances created by neutral genetic drift at particular site, the unknown
linkage disequilibrium between sites would mean that this is not an adequate
null model for the distribution of windowed covariances in our data. 

To address this limitation, we construct a neutral null model by sign-permuting
the observed allele frequency changes. This destroys the covariances built up
by selection, mimicking a neutral allele's frequency trajectory. This approach
is conservative, since selection also acts to increase the magnitude of allele
frequency changes (see equation 1 of \cite{Buffalo2019-io}), but this magnitude
is not affected by the sign-permutation procedure. Consequently, the resulting
empirical null distribution has higher variance than would be expected under
neutrality alone.

Still, we wanted to ensure that LD between sign-permuted blocks, which will
affect the variance of the empirical null distribution, does not impact our
primary finding that the distribution of temporal covariances becomes
increasingly negative in the \textcite{Barghi2019-qy} dataset through time. To
address this, we also sign-permuted at the whole chromosome level finding we
recapitulate the same pattern (Supplementary Figure
\ref{suppfig:barghi-tailprobs-seqid}).

%Since variants have unknown dependency structure due to LD, we sign-permute at
%the window level (analogous to our block bootstrap approach). Our covariance
%statistic, $Q_{t,s} = \nicefrac{1}{L} \sum_l \Delta p_{t,l} \Delta p_{t,l}$
%(for simplicity, we drop the replicate index for clarity, do not center
%observations since their expected change is zero, and assume $|t-s| > 1$ to
%avoid the need for a bias correction) has a variance that depends on the LD:

%\begin{align}
%  \var(Q_{t,s}) &= \frac{1}{L^2} \sum_l \var(\Delta p_{t,l} \Delta p_{s,l}) + \frac{1}{L^2} \sum_{i \ne j} \cov(\Delta p_{t,i}\Delta p_{s,i}, \Delta p_{t,j}\Delta p_{s,j}) 
%\end{align}

%Under neutrality alone, we can simplify this, using the fact that allele
%frequency changes are independent through time,

%\begin{align}
%  \var(Q_{t,s}) &= \frac{1}{L^2} \sum_l \E(\Delta p_{t,l}^2) \E(\Delta p_{s,l}^2) + \frac{1}{L^2} \sum_{i \ne j} \E(\Delta p_{t,i} \Delta p_{s,i} \Delta p_{t,j} \Delta p_{t,j}) \\
%  &= \frac{1}{L^2} \sum_l \frac{p_{t,l}(1-p_{t,l}) p_{s,l}(1-p_{s,l})}{4N^2} + \\ \nonumber 
%  & \;\;\;\;\;\; \frac{1}{L^2} \sum_{i \ne j} \frac{\left(p_{s,i} p_{s,j}-4 D^2 \left(1-2 N r^2\right) \right) \left( p_{t,i} p_{t,j}-4 D^2 \left(1-2 N r^2\right) \right)}{4 N^2}
%\end{align}
%%

%where this last line can be found by assuming haplotype frequencies are sampled
%according to a Multinomial process, and recombination occurs after sampling
%(see Barton and Otto, 2005). This indicates that the variance of the covariance
%statistic, averaged over loci, depends on the linkage disequilibrium term $D^2$
%even without the presence of linked selection. However, under neutrality alone,
%the covariance statistic is unaffected by LD with sites outside averaged over.
%Still, we sign-permute loci at the chromosome level and find that the tail
%probabilities do still indicate a reverse in the direction of selection. }


\subsection{\textcite{Bergland2014-ij} Re-Analysis}
\label{supp:bergland-reanalysis}


We also applied our temporal covariance approach to \textcite{Bergland2014-ij},
which found evidence of genome-wide fluctuating selection between Spring and
Fall seasons across three years \emph{Drosophila melanogaster}. As described in
\textcite{Buffalo2019-io}, if fluctuating selection pressure among time-periods
are the dominant genome-wide pattern, we might expect positive covariances
between like seasons changes (e.g. Spring 2010 to Fall 2010 and Spring
2011 to Fall 2011), and negative covariances between dislike seasonal changes
(e.g. Fall 2009 to Spring 2010 and Fall 2010 to Spring 2011). However,
while we find temporal covariances that are non-zero, we find only weak support
for a seasonal fluctuating model driving these covariances. In Supplementary
Figure \ref{suppfig:bergland-covs-figure}, we show the temporal covariances
from varying reference generations, across seasonal transitions that are alike
(e.g.  the covariance between the allele frequency changes between Fall 2009
and Spring 2009, and frequency changes between Fall 2010 and Spring 2010), and
dislike (e.g. the covariance between the allele frequency change between Fall
2009 and Spring 2009, and the frequency changes between Spring 2010 and Fall
2009). The first row of temporal covariance matrix is consistent with
fluctuating selection operating for two timepoints, as the first covariance is
negative, and the second is positive, and later covariances are not
statistically differentiable from zero (which could occur if LD and additive
genetic variance decay). However, all other temporal covariances do not fit
the pattern we would expect under genome-wide fluctuating selection.

\begin{figure}[!ht]
  \centering
  \includegraphics[]{figures/bergland-covs-figure.pdf}

  \caption{Temporal covariances from the \textcite{Bergland2014-ij} study, from
    varying reference generations (e.g. rows along the temporal covariance
    matrix). Each covariance is labeled indicating whether the covariance is
    between two like seasonal transitions (e.g. the covariance between allele
    frequency changes from fall to spring in one year, and fall to spring in
    another) or two dislike seasons (e.g. the covariance between fall to spring
    in one year, and spring to fall in another year). Covariances between like
    transitions are expected to be positive when there is a genome-wide effect
    of fluctuating selection (and these labels are colored blue), while
    covariances between dislike transitions are expected to be negative (and
    these labels are colored red). 95\% confidence intervals were constructed
    by a block-bootstrapping procedure where the blocks are megabase tiles.}

  \label{suppfig:bergland-covs-figure}
\end{figure}

We wanted to establish that our temporal-covariance matrix bias correction was
working correctly. We find that it corrects the relationship between depth and
both variance and covariance (Supplementary Figure
\ref{suppfig:bergland-correction}) as expected.

\begin{figure}[!ht]
  \centering
  \includegraphics[width=\textwidth]{figures/bergland_pvalues.pdf}

  \caption{\textbf{A}: Scatterplot of the original unadjusted p-values from
    \textcite{Bergland2014-ij} and the p-values from our reanalysis of the same
    data using the same statistical methods; the minor discrepancy is likely
    due to software version differences. \textbf{B}: The histograms of the
    p-values of our reanalysis and the original \textcite{Bergland2014-ij}
    data; again the minor discrepancy is likely due to software differences.
    Overall, our implementation of Bergland et al.'s statistical methods
    produces results very close to the original analysis.}

  \label{suppfig:bergland-pvalue-comparison}
\end{figure}


It is unclear how strong the fluctuations would have to be to generate a
genome-wide average signal of fluctuating selection from temporal covariances.
For example, many loci could still show a signal of fluctuating selection, but
the average signal could be overwhelmed by other signals of other selection. To
investigate whether there was a genome-wide excess of loci showing evidence of
fluctuating selection we reanalyzed the data of \parencite{Bergland2014-ij}
using the same seasonal fluctuating model as the original paper. This model is
a Binomial logit-linked GLM fit per-locus, where the frequencies are regressed
on the Spring/Fall seasons are encoded as a dummy variable. We use the same
binomial weighting procedure as \textcite{Bergland2014-ij}, where the weights
are determined by the effective number of chromosomes, $N_{eff} = (2 n_t d_t -
1) / (2 n_t + d_t)$ ($n_t$ and $d_t$ are the number of diploid individuals and
the read depth at timepoint $t$, respectively). We fit this model on all loci
marked as used in the VCF provided with the \textcite{Bergland2014-ij} study
(doi:10.5061/dryad.v883p). Overall, our p-values for the Wald test for each
locus closely match those of the original paper (Pearson correlation
coefficient 0.98, p-value < $2.2 \times 10^{-16}$; see Supplementary Figure
\ref{suppfig:bergland-pvalue-comparison} A), and the histograms of the p-values
are nearly identical (Supplementary Figure
\ref{suppfig:bergland-pvalue-comparison} B). \textcite{Bergland2014-ij} find
loci with a significant association with season after a Benjamini and Hochberg
FDR p-value adjustment \parencite{Benjamini1995-jy}, however, the null
hypothesis of the Wald test does not give us an idea of the expected number of
variants that may spuriously fit the pattern of seasonal fluctuating selection
as it does not account for genetic drift or other forms of hitchhiking.

\begin{figure}[!ht]
  \centering
  \includegraphics[width=\textwidth]{figures/bergland-combined-hists.pdf}

  \caption{\textbf{A}: Histogram of original \textcite{Bergland2014-ij}
    seasonal p-values and p-values creating by randomly permuting the seasons
    at each locus. \textbf{B}: Histogram of original \textcite{Bergland2014-ij}
    p-values alongside all unique permutations (ignoring symmetries that lead
    to identical p-values).}

  \label{suppfig:bergland-pvalue-hist}
\end{figure}


\begin{figure}[!ht]
  \centering
  \includegraphics[width=\textwidth]{figures/bergland-correction-plot.pdf}

  \caption{The variance and covariances from the \textcite{Bergland2014-ij}
    study, calculated in 100kb genomic windows plotted against average depth in
    a window before and after bias correction. Each panel has a least-squares
    estimate between the variance and covariance, and the average depth.
    The bias correction procedure is correcting sampling bias in both the variance
    and covariance such that the relationship with depth is constant. Colors
    indicate the different chromosomes of \emph{D. melanogaster}; we have
    excluded the X chromosome (yellow points; chromosome 4 was not in the
    original study) from the regression due to large differences in average
    coverage.}

  \label{suppfig:bergland-correction}
\end{figure}



To investigate whether there is a genome-wide evidence of an enrichment of
fluctuating selection we created an empirical null distribution by randomly
permuting the season labels and re-running the per-locus seasonal GLM model, as
proposed by \textcite{Machado2018-cs}. We find, regardless of whether we
permute at the locus-level or the permutation replicate-level, that the
observed seasonal p-value distribution \textcite{Bergland2014-ij} is not
enriched for significant p-values beyond what we would expect from the
permutation null. In fact, there appears there is more enrichment for low
p-values when seasonal labels are randomly permuted (Supplementary Figure
\ref{suppfig:bergland-pvalue-hist}, suggesting by random chance we might expect
more variants with a seasonal fluctuating pattern than found in the original
\textcite{Bergland2014-ij} study. While surprising, this could be explained by
the presence of temporal structure across the samples not consistent with
seasonal fluctuating selection. Some fraction of the permutations happen to fit
this structure well, leading to an enrichment of small p-values. This
non-seasonal temporal structure is also evident in our temporal covariances
(Supplementary Figure \ref{suppfig:bergland-covs-figure}), where we see strong
evidence of selection (non-zero temporal covariances), yet the pattern does not
follow that of seasonal fluctuating selection.  


\subsection{Simulation Results}

We conducted extensive simulations to understand how temporal covariance,
$G(t)$, and convergence correlations behave under (1) different quantitative
genetic fitness models, (2) different trait architectures (e.g. varying levels
of $V_A$ for fitness and the number of sites affecting fitness), (3) background
selection, and (4) different sampling periods. Furthermore, we use two
\vb{replicate} population simulations to investigate how convergence
correlations depend on (1) the population sizes of each selection line sampled
from the main population, and (2) the direction the trait is selected on in
each line (i.e.  in the same direction, differing directions, or only one lines
elected).

Due to the high computational burden of forward simulations over this wide
breadth of parameters, we modeled a single 50 megabase region in a population
of $N = 1000$ diploid individuals with a neutral variant mutation rate of
$10^{-8}$ and a recombination rate of $10^{-8}$ per basepair. This is roughly
analogous to a quarter of an autosome of \emph{Drosophila melanogaster};
however with this small population size and mutation rate, the population
mutation rate $\theta$ for the entire region leads to far fewer neutral sites
to calculate covariances and other statistics on than expected for a region
this length in \emph{D.  melanogaster}. Since our main goal is to understand
the dynamics of statistics used in the paper and how they are affected by
different quantitative genetic fitness models, background selection, and trait
architecture, we use population frequencies rather than sampling frequencies. 

All forward simulations were conducted using SLiM \parencite{Haller2019-vu} and
run and processed using Snakemake \parencite{Koster2012-iv}; all simulation
routines are available in the Github repository
\url{https://github.com/vsbuffalo/cvtk/}.

\subsubsection{The Effects of the Genetic Architecture under Exponential Directional Selection}
\label{supp:genetic-arch}

We first investigated the effects of the selected trait's genetic architecture
on temporal covariances and $G(t)$ by neutrally burning in a population for
$10N$ generations, and selecting on the trait with an exponential fitness
function. The exponential fitness function corresponds to multiplicative
selection across sites and so serves as the simplest directional selection
model of a trait to understand the effects of genetic architecture on the
statistics we have used in the paper.

\begin{figure}[!ht]
  \centering
  \includegraphics[width=\textwidth]{figures/fig-architecture-cov.pdf}

  \caption{The temporal covariances $\cov(\Delta p_5, \Delta p_t)$ from the
    onset of selection (generation 5) to a later time point $t$, which varies
    along the x-axis, across a variety of different trait additive genetic
    variances ($V_A$, columns) and number of sites contributing to the trait
    ($L$, rows). Each point is the temporal covariance averaged over 50
    replicate simulations; dark gray points are temporal covariances after the
    onset of selection, and light gray points are before. The red line is a
    loess-smoothed curve through the covariances after the onset of selection.
    Selection on the trait was imposed through an exponential fitness function.}

  \label{suppfig:sim-expfit-covs}
\end{figure}

During this burnin, sites were either marked as neutral (with mutation rate
$\mu_\mathrm{neutral} = 10^{-8}$ per gamete per generation) or contributed to
the trait's value (with mutation rate $\mu_\mathrm{trait}$), but were not
selected until generation $10N + 5$ (the five generations after burnin serve
as a neutral control). The trait mutation rate, $\mu_\mathrm{trait}$ was set by
targeting a particular architecture, the number of selected sites, $L$. Each
site contributing to the trait's value was randomly chosen to have effect size
$\pm \alpha$ with equal probability, where $\alpha$ was set to target a
particular additive genetic variance for the trait, $V_A$, for the target
number of selected sites $L$. 

Overall, we confirm a finding in \textcite{Buffalo2019-io} that the initial
expected temporal covariance conditioned on $V_A$, is invariant to the number
of loci determining the trait's value, $L$ (Supplementary Figure
\ref{suppfig:sim-expfit-covs}). We do find some evidence that the decay in
temporal covariance is faster when the trait has a monogenic basis (see the
third column of Supplementary Figure \ref{suppfig:sim-expfit-covs}); this is
expected the selection coefficients are larger for these monogenic simulations,
leading to faster allele frequency changes and a rapid change in additive
genetic variance. 

\begin{figure}[!ht]
  \centering
  \includegraphics[width=\textwidth]{figures/fig-architecture-G.pdf}

  \caption{The $G(t)$ trajectories of 50 replicate simulations, across
    different trait architectures ($L$ is the target number of sites affecting
    the trait's value, and $V_A$ is the target trait additive genetic
    variance). The red line is the mean trajectory across all replicate
  simulations. Like Supplementary Figure \ref{suppfig:sim-expfit-covs}, the
onset of selection is five generations after the $10N$ generation burnin; this
is evident by the initial flat period of the $G(t)$ trajectory.}

  \label{suppfig:sim-expfit-Gs}
\end{figure}

In our previous work, we did not investigate the affect of trait architecture
on our measure $G(t)$. Using the exponential fitness function simulations, we
also calculated $G(t)$ for each of the replicate simulations. We find that the
$G(t)$ trajectories can vary considerably across replicates depending on the
number of sites ($L$) determining the trait's value (Supplementary Figure
\ref{suppfig:sim-expfit-Gs}). When a trait is reasonably monogenic ($L \approx
1$), $G(t)$ trajectories vary considerably across replicate lines, as certain
lines may stochastically lose the few copies of the selected alleles (top row
of Supplementary Figure \ref{suppfig:sim-expfit-Gs}). However, with a polygenic
trait, ($L \ge 100$), the $G(t)$ trajectories across replicates are similar as
each replicate contains an abundance of trait alleles (bottom rows of
Supplementary Figure \ref{suppfig:sim-expfit-Gs}). Comparing the simulated
$G(t)$ replicate trajectories of Supplementary Figure
\ref{suppfig:sim-expfit-Gs} with the \textcite{Barghi2019-qy} $G(t)$
trajectories in Figure \ref{fig:figure-1}B, we again confirm a finding of
\textcite{Barghi2019-qy}: that there is considerable genetic redundancy among
beneficial alleles, \vb{meaning because of the polygenic architecture, there
are multiple routes to adaptation}. We should note that our simplified
simulation routines are slightly different from the \textcite{Barghi2019-qy}
study in that the burnin populations are all independent; however we expect the
same qualitative result. 

%\vb{TODO: note about different burnin pops?}


\subsubsection{Temporal Covariances and $G(t)$ under Gaussian Stabilizing Selection}

\begin{figure}[!ht]
  \centering
  \includegraphics[width=\textwidth]{figures/gss-zbar.pdf}

  \caption{The population mean trait value under the Gaussian stabilizing
  selection simulations (gray lines) and the trait optima (dashed blue lines).
  The first row shows the selection response during a graduate shift in optima
  per generation, while the second row shows the selection response during a
  sudden optima shift.}

  \label{suppfig:gss-zbar}
\end{figure}

Additionally, we wanted to ensure that our temporal covariances and $G(t)$
trajectories were robust to more complicated, but realistic fitness models. To
this end, we also simulated Gaussian stabilizing selection (GSS) on a trait
during burnin, followed by one of two two optima shift routines: (1) sudden
optima shifts of $\mu_\text{sudden} = \{0.1\sigma, 0.5\sigma, 1\sigma\}$, and
(2) very graduate optima shifts of $\mu_\text{gradual} = \{0.001\sigma,
0.01\sigma\}$ per generation using the same two population simulation scheme
described above.  We used a polygenic architecture for these simulations,
\vb{with trait alleles assigned a $\pm 0.01$ effect size with equal
probability, trait mutation rate $10^{-8}$}, and the optima shift began at five
generations after a $10N$ generation burnin. Across our GSS simulations, we
see the expected selection response (Supplementary Material Figure
\ref{suppfig:gss-zbar}).

\begin{figure}[!ht]
  \centering
  \includegraphics[width=\textwidth]{figures/gss-covs.pdf}

  \caption{Mean temporal covariance ($\cov \Delta p_5, p_t$, with $t$ varying
    across the x-axis) across 30 replicate simulations (light gray points are
    before the onset of selection; dark gray points are after selection
    begins), under different Gaussian stabilizing selection with optima shift
  regimes. The solid red line is a loess-smoothed average of these points.}

  \label{suppfig:gss-covs}
\end{figure}

Overall, we see the same qualitative results under Gaussian stabilizing
selection with optima shifts as under exponential directional selection.
Stronger directional selection, here determined by larger sudden optima shifts
or larger gradual shifts per generation, lead to stronger temporal covariances
(Supplementary Materials Figure \ref{suppfig:covs}). Furthermore, we see a
stronger effect of linked selection, as measured by $G(t)$, under stronger
directional selection (Supplementary Material Figure \ref{suppfig:gss-G}).

\begin{figure}[!ht]
  \centering
  \includegraphics[width=\textwidth]{figures/gss-G.pdf}

  \caption{$G(t)$ trajectories across 30 replicate Gaussian stabilizing
   selection with optima shift regimes. The solid red line is a loess-smoothed
   average across replicates.}

  \label{suppfig:gss-G}
\end{figure}

\vb{Additionally, we looked at the effect the size of each replicate population
  has on a single population's $G(t)$ trajectories. These simulations had the
  same $10N$ generation burnin, followed by a change in population size
  emulating the bottlenecks associated with creating selection lines. Overall,
  we find that smaller population sizes lead to a reduced $G(t)$ (Supplementary
  Material Figure \ref{suppfig:gss-G-sampleN}). This is expected, as the
  denominator of $G(t)$ is $\var(p_t - p_0)$, which has an inverse relationship
with $N_e$; as replicate population size is reduced, the proportion of allele
frequency change driven by linked selection is lower, since the rate of drift
is increased.}


\begin{figure}[!ht]
  \centering
  \includegraphics[width=\textwidth]{figures/gss-G-sampleN.pdf}

  \caption{$G(t)$ trajectories for a sudden optima shift of 1, for varying
  replicate population sizes.}

  \label{suppfig:gss-G-sampleN}
\end{figure}


\subsubsection{Convergence Correlations}

Using the same exponential fitness function simulations described above, we
also investigated how the convergence correlation is impacted by (1) genetic
architecture, (2) the design of the selection experiment, e.g. how many
individuals are selected for each line from the founding population, and (3)
the direction of selection across the two populations ``lines". After burning
in $N = 1000$ diploid populations for $10N$ generations, we simulated two
equally-sized lines of sizes $n = \{50, 500, 1000\}$ diploids, and imposed
three selection schemes across different simulation runs. First, we imposed a
convergent selection scheme, where the populations undergo exponential
directional selection in the same direction. We expect that the convergent
correlation under this convergent scheme should be positive, as the two lines
should share some haplotypes carrying beneficial alleles, and these are
selected in the same direction across the two lines. Second, we imposed
divergent selection, where the two lines again undergo exponential directional
selection, except in different directions. Here, we expect the convergence
correlation to be negative, as haplotypes that increase the selected trait in
one population are beneficial in the upward selected line, but deleterious in
the downward selected line. Third, we have a control selection scheme, where
one line is selected and the other is not; this is akin to the control line in
the \textcite{Castro2019-uk} study (see Figure \ref{fig:figure-2}C). In this
case, we expect to see no convergence correlation, as only one line is being
selected. Finally, across these two-line simulation studies, we expect that
smaller selection line sizes should show weaker convergent correlations, as the
probability that the same haplotypes are selected between the two lines
decreases with size.

\begin{figure}[!ht]
  \centering
  \includegraphics[width=\textwidth]{figures/fig-convergence-corrs.pdf}

  \caption{The convergence correlations across the two population line
    exponential directional selection simulations; panel rows are for differing
    line population sizes, and panel columns are the modes of selection across
    the lines (convergent, divergent, and only a single selected line control).
    Line color indicates the target genetic architecture, in number of loci
    affecting the trait's value. 95\% confidence intervals are also shown. Note
    that selection begins at generation five, which is the reference
    generation; this is indicated by the split in the lines.}

  \label{suppfig:convergence-corrs}
\end{figure}

Overall, our simulations confirm our hypotheses; see Supplementary Material
Figure \ref{suppfig:convergence-corrs}. We also find that in simulations where
we target a monogenic genetic architecture (i.e. the target number of
trait-affecting loci is $L=1$), the convergence correlations are generally much
weaker than those under a polygenic architecture. However, this effect is
mediated by the line population size; the difference in convergence correlation
between $L = 1$ and $L = 1000$ are more dissimilar when the line population
sizes are larger (compare the first column, last two rows). Like the
convergence correlations calculated on the \textcite{Barghi2019-qy} data, we
find in simulations convergence correlations decay through time. Additionally,
populations selected in opposite directions lead to negative convergence
correlations, as expected. Overall, we find that the convergence correlation is
affected by both genetic architecture and the size of the selected population
lines.

We also wanted to test whether we see similar convergence correlations under
Gaussian stabilizing selection. In these simulations, rather than targeting a
particular $V_A$, we fix the trait mutation rate at $10^{-8}$ (thus region-wide
$\theta = 2000$). Like the exponential directional selection simulations, we
impose directional selection in the same direction across the two populations
(converge), different directions (diverge), and only in one population
(single). We also vary the type (gradual versus sudden) and magnitude of optima
shifts in the two populations. Overall, simulations show convergence
correlations for the sudden optima shifts in Supplementary Figure
\ref{suppfig:convergence-corrs-gss}. Importantly, optima shifts in the opposite
direction cause negative convergence correlations. We found that for slow
moving optima shifts, the convergence correlations are generally too weak to be
distinguished from zero reliably, (top row of Supplementary Material Figure
\ref{suppfig:convergence-corrs-gss}).

\begin{figure}[!ht]
  \centering
  \includegraphics[width=\textwidth]{figures/fig-convergence-corrs-gss.pdf}

  \caption{The convergence correlations across the two population line Gaussian
    stabilizing selection sudden optima shift simulations; selection line
    population sizes vary across rows, and panel columns are the modes of
    selection across the lines (convergent, divergent, and only a single
    selected line control). All simulations have a target number of loci
    affecting the trait of $L = 1000$; line color indicates the size of the
    sudden optima shift in standard deviations of $V_S$ 95\% confidence
  intervals are also shown. Note that selection begins at generation five,
which is the reference generation; this is indicated by the split in the
lines.}

  \label{suppfig:convergence-corrs-gss}
\end{figure}

\subsubsection{Sampling in Temporal Blocks}
\label{supp:tempblocks}

\begin{figure}[!ht]
  \centering
  \includegraphics[width=\textwidth]{figures/fig-supp-blocks.pdf}

  \caption{A: The $G(t)$ averaged over 50 replicate simulations with $V_A =
    0.01$ and $L = 1000$. The blue line shows $G(t)$ calculated over ten
    generation blocks, similar to the calculation of temporal covariances of
    the \textcite{Barghi2019-qy} study. The red line shows the average $G(t)$
    estimates when the population is sampled every generation and all
    covariances can contribute to the numerator of $G(t)$. The dashed gray line
    indicates the $G(t)'$ estimate, which uses the known drift effective
    population size of the simulations. B: The temporal covariances calculated
    each generation (red line) and on ten generation blocks (blue line) using the
    same simulation data.}

  \label{suppfig:supp-blocks}
\end{figure}

In our analysis of the \textcite{Barghi2019-qy} data, we describe our statistic
$G(t)$ as a lower bound for two reasons: (1) the population is sequenced every
ten generations, meaning the temporal covariances between adjacent generations
cannot contribute to the numerator of $G(t)$ but contribute to the denominator,
and (2) the estimate of $G(t)$ ignores linked selection's contribution to the
per-generation variance in allele frequency change (this is the difference
between our $G(t)$ and $G'(t)$ estimators, the latter of which includes these
variance terms \parencite{Buffalo2019-io}).  To verify that $G(t)$ estimated
every ten generations is indeed a lower bound, we used a simulation procedure
similar to the exponential fitness function simulations (described in
Supplementary Material Section \ref{supp:genetic-arch}), and calculated the
temporal covariances and $G(t)$ both each generation, and every ten
generations. Unlike the simulations described in \ref{supp:genetic-arch}, we
began selection at $10N$ generations, and used trait $V_A = 0.01$ and targeted
$L = 1000$ sites affecting the trait. 

First, comparing $G(t)$ when sampling population frequencies every generation
versus every ten generations, we confirm that the ten-generation block $G(t)$
is a lower bound of the $G(t)$ trajectory when sampling is every generation
(red and blue lines in Supplementary Figure \ref{suppfig:supp-blocks}A).
Furthermore, since we control the population size in our simulations at $N =
1000$ diploids, we know the drift effective population size in the absence of
selection. This allows us to estimate $G(t)'$, which is a measure of $G(t)$
that accounts for the linked selection's inflation of the variance in allele
frequency change between two generations (equation 26, \cite{Buffalo2019-io}).
Plugging in the drift effective population size $N_e = 1000$ into the
expression for $G'(t)$ and using the $\var(p_t - p_0)$ calculated for different
$t$'s, we see that the every generation $G(t)$ that does not account for linked
selection's inflation of $\var(\Delta p_t)$ does underestimate the true impact
of linked selection as expected (dashed gray line in Supplementary Figure
\ref{suppfig:supp-blocks}A).

To further understand the effects of calculating temporal covariances every ten
generations rather than every generation, we also compared their magnitudes and
decay rates using the simulations described above. We find that ten generation
block temporal covariances are orders of magnitude larger but decay at similar
rates (see Supplementary Figure \ref{suppfig:supp-blocks}B; note the two y-axis
scales are different). The larger magnitude is expected, as each ten generation
block temporal covariance is the sum of 45 temporal covariances between
adjacent generations (e.g. $10 \choose 2$).

\subsubsection{Background Selection}

In our previous work, \textcite{Buffalo2019-io}, we did not investigate whether
background selection can lead to temporal autocovariance. Here, using
Forward-in-time simulations, we find that background selection can indeed
generate temporal autocovariance and lead to convergence correlations when
deleterious haplotypes are shared between populations and both removed by
selection. 

We simulated background selection in a 50 megabase region, where deleterious
alleles are randomly introduced by mutation. Following background selection
literature
\parencite{Charlesworth1993-gb,Nordborg1996-nq,Hudson1994-oh,Hudson1995-xc}, we
parameterize the mutation rate as the total number of deleterious mutations
introduced per diploid genome, per generation, and simulate values $U = \{0.5,
1.0, 1.5\}$. We also vary the strength of selection against the deleterious
mutations, $s = \{0.0, 0.01, 0.05, 0.1\}$ (where $s=0$ is a neutral control),
as well as different recombination rates ($r_{bp} = \{10^{-7}, 10^{-8}\}$).
Like other simulations, we burnin the population for $10N$ generations under
backgrounds selection. Overall, we find background selection does create
temporal covariance (Supplementary Material Figure
\ref{suppfig:supp-bgs-covs}), which are stronger under (1) higher deleterious
mutation rates and (2) larger selection coefficients. This latter point
initially seems at odds with background selection theory, as the level of
pairwise diversity in a region under strong background selection is invariant
with respect to the selection coefficient. However, looking at the background
selection $G(t)$ trajectories, we find that over time, the impact of linked
selection created by background selection appears to trend towards an
equilibrium in the $r_{BP} = 10^{-7}$ subfigure, and reaches an equilibrium in
the $r_{BP} = 10^{-8}$ subfigure that seems reasonably invariant to the choice
of $s$ (Supplementary Material Figure \ref{suppfig:supp-bgs-g}). We believe
that these observations can be reconciled by $Cov(\Delta p_t,~ \Delta
p_{t^{\prime}})$ being larger for larger $s$ when $|t^{\prime}-t|$ is small,
but also decaying more rapidly with $|t^{\prime}-t|$, such that the overall
contribution of selection to allele frequency variance is invariant to $s$ (for
strong background selection). However, further future work is needed to fully
explore and understand the temporal covariance dynamics of background
selection.


\begin{figure}[!ht]
  \centering
  \includegraphics[width=\textwidth]{figures/fig-bgs-covars-without-fixations.pdf}

  \caption{The temporal covariances, $\cov(\Delta p_{50}, \Delta p_t)$ (where
    $t$ varies along the x-axis) created by background selection, under
    different recombination rates ($r_{BP}$, rows), selection coefficients
    ($s$), and deleterious mutation rates ($U$). Unlike directional selection
    figures, where we choose the reference generation to be the first
    generation after the onset of selection, here we choose an arbitrary
    reference generation (generation 50). The symmetry of temporal covariance
    around the reference generation, is expected, since unlike directional
    selection the level of additive genetic variance for fitness has hit
    mutation-selection-drift balance. Note that the first column sets constant
  $U = 1.0$, and $s$ varies, while the second column sets $s=0.05$ constant,
and varies $U$.}

  \label{suppfig:supp-bgs-covs}
\end{figure}



\begin{figure}[!ht]
  \centering
  \includegraphics[width=\textwidth]{figures/fig-bgs-G-without-fixations.pdf}

  \caption{The trajectories of $G(t)$ through time under background selection,
    under different recombination rates ($r_{BP}$, rows), selection
    coefficients ($s$), and deleterious mutation rates ($U$). The first column
    sets $U = 1.0$, and $s$ varies, while in the second column $s=0.05$ is held
  constant, and $U$ varies.}

  \label{suppfig:supp-bgs-g}
\end{figure}

Additionally, we investigated whether background selection can create
convergence correlations between two replicate populations. Much like the
exponential directional selection and Gaussian stabilizing selection
simulations, we burned in a population for $10N$ generations with background
selection, which continued after the population was split into two replicate
populations. These simulations fixed $U = 1.0$, $r_{BP} = 10^{-8}$, and varied
the replicate population size $n = \{200, 1000\}$. We find that background
selection can create convergence correlations (Supplementary Material Figure
\ref{suppfig:supp-bgs-converg}). We find the convergence correlation is weaker
in smaller replicate population sizes, as there are fewer shared haplotypes
carrying the same deleterious alleles between the two populations.

While investigating} whether different selection coefficients converged to
the same levels of $G(t)$, we extended the number of generations we calculated
our statistics on (e.g. in earlier exponential and Gaussian stabilizing
selection fitness function, these were calculated to fifty generations; here
we've calculated them to one hundred generations). This lead us to discover a
subtle bias temporal covariance: whether sites that fix or are lost through
time are included or excluded in the temporal covariance calculation can lead
to biases in temporal covariance. We discuss this extensively in the next
section, Supplementary Materials Section \ref{supp:fixation}, but here we note
that all the background selection results exclude fixed and lost sites; these
are marked as missing and excluded from the temporal covariance and $G(t)$
calculations.

\begin{figure}[!ht]
  \centering
  \includegraphics[width=\textwidth]{figures/fig-bgs-convergence-correlation.pdf}

  \caption{The convergence correlation created by background selection through
    time, since the population split. The replicate population size varies
    between the two panels. Values are averaged over 30 replicate simulations,
    while the interval is a 95\% confidence interval.}

  \label{suppfig:supp-bgs-converg}
\end{figure}


\subsubsection{Truncation Selection.}
<<<<<<< HEAD
\gc{We explored how directional truncation selection generated
  temporal covariances.In these simulations we select the top ${\bf X
    \%}$ of the phenotypic distribution of individuals to form the
  next generation. We burnin these simulations {\bf by
    XXXX}. More extreme directional truncation selection generated
  larger initial covariances (Figure
  \ref{suppfig:supp-trunc}B). However, weaker truncation selection
  generated more sustained positive covariances and so had a larger
  long term overall impact on the variance in allele frequency change. 
\gc{We noticed again  strong effect fixation  or loss of sites
has on temporal covariance and $G(t)$ under truncation selection.}  Here,
since only a (potentially small) fraction of individuals contribute to the next
generation, sites can fix over very short timescales. Furthermore, the small
number of effective breeders contributing to the next generation shrinks $N_e$
considerably, which increases $\var(p_t - p_0$, the denominator of $G(t)$. We
see the effect of handling fixed/lost sites differently, and the faster rate of
drift in Supplementary Materials Figure \ref{suppfig:supp-trunc} (A), where
weaker truncation selection actually has higher levels of $G(t)$. Looking just
at temporal covariances, we find that stronger truncation selection (e.g.  a
smaller tail of individuals selected) does lead to greater temporal
covariances.
  
=======

We \vb{also} explored how directional truncation selection generates temporal
covariances. In these simulations we select the top \vb{10\%, 25\%, or 50\%} of
the phenotypic distribution of individuals to form the next generation. We
burnin these simulations \vb{using a neutral burnin routine, where trait
alleles are selectively neutral until directional selection is imposed}. More
extreme directional truncation selection generated larger initial covariances
(Figure \ref{suppfig:supp-trunc}B).  However, weaker truncation selection
generated more sustained positive covariances and so had a larger long term
impact 
>>>>>>> bc98fe3b

\begin{figure}[!ht]
  \centering
  \includegraphics[width=\textwidth]{figures/fig-both-trunc.pdf}

  \caption{$G(t)$ trajectories (A) and temporal covariances (B) from
    truncation selection simulations for different numbers of individuals
    selected (line color). Dashed lines indicate $G(t)$ trajectories and
    temporal covariances calculated \emph{including} fixed sites, while the
    solid lines exclude fixed sites. All values are averaged over 30 replicate
    simulations; the lines in the right figure are loess smoothed, while points
    are averages. The solid lines of the temporal covariances have been
    excluded in the left figure for clarity, but are similar except they do not
    become negative.}

    \label{suppfig:supp-trunc}
\end{figure}




\subsubsection{The Effect of Fixations}
\label{supp:fixation}

In analyzing both the empirical datasets included in our study and our
simulation results, we noticed the temporal covariances and $G(t)$ statistics
can differ depending on how allele frequencies of zero or one are handled.
Generally, temporal covariances should be calculated on polymorphic sites; once
a site has reached fixation or loss, its allele frequency change $\Delta p_t =
0$ and including these sites in the temporal covariance calculation can lead to
biases, which we discuss below. However, with \emph{sample} allele frequencies,
rather than population frequencies, a site with observed frequency zero or one
may still be segregating, but by chance not sampled at a timepoint. Here, we
discuss the effect of including sites with frequency zero or one, and show our
empirical results are not qualitatively different when analyzed excluding fixed
sites.


\begin{figure}[!ht]
  \centering
  \includegraphics[width=\textwidth]{figures/fig-bgs-G-with-fixations.pdf}

  \caption{$G(t)$ trajectories from background selection simulations both
  including fixed sites (solid lines) and not including fixed sites (dashed
lines). The dashed lines are identical to those in Supplementary Materials
Figure \ref{suppfig:supp-bgs-g}. }

  \label{suppfig:supp-bgs-g-fix}
\end{figure}

We noticed in some simulations, when temporal covariances are calculated over
longer time periods (i.e. $>50$ generations), that neutral simulations appear
to slowly trend towards negative $G(t)$ (Supplementary Materials Figure
\ref{suppfig:supp-bgs-g-fix}). In investigating this bias, we found that the
effect went away when we marked fixed or lost sites as missing, and calculated
the temporal covariance; furthermore, this affected the $G(t)$ trajectories
under selection too (Supplementary Material Figure
\ref{suppfig:supp-bgs-g-fix}). 

Looking a neutral simulations results, we found that spuriously significant
$G(t)$ trajectories (e.g. different from zero under the case of neutrality) can
be created by conditioning on sojourn time. Our intuition, which will need to
be confirmed by future work and theory, is that by conditioning on a quick
sojourn time to fixation (or loss) from an initial intermediate frequency,
leads to trajectories that, purely by chance, have many upward (or downward)
allele frequency changes, which leads to a positive sum of pairwise temporal
covariances (the numerator of $G(t)$). Similarly, conditioning on long sojourn
times implies that frequency changes alternate back and forth quite a bit, such
the sum of pairwise temporal covariances could be slightly negative. However,
the overall affect could also be affected by the average allele frequency
change across loci and other factors. 

To further complicate the matter, our simulation allele frequencies are
population, rather than sample frequencies, when an allele is fixed or lost is
known with certainty. With empirical data calculated on sample allele
frequencies, low frequency minor alleles many not be sampled at some
timepoints, and excluding these observations (instead of treating it as a
trajectory that has a 0 frequency timepoint) biases estimates.  We observed
this bias created by ignoring fixed or loss sites by comparing our $N_e$
estimates for the \textcite{Barghi2019-qy} study (estimated from the total
variance in allele frequency change) with the estimates from the original
paper. We found that ignoring fixed or lost sites (by treating them as missing
data in calculating the covariances) led to many low-frequency alleles not
contributing to the variance, leading this statistic to be calculated on more
intermediate frequency alleles and thus biasing the $N_e$ estimate downwards.
Additionally, we tried only dropping fixed or loss sites from the temporal
covariance calculations that were at the end or the beginning of a trajectory
(e.g., as if the site was created by a new mutation or fixed); while this
ameliorated some of this bias, it still did not lead to $N_e$ estimates
congruent with the original studies. Overall, we found by trying all these
approaches that not removing fixed or lost sites was the best way to deal with
sample allele frequencies that could be missing from some timepoints. 

\begin{figure}[!ht]
  \centering
  \includegraphics[width=0.6\textwidth]{figures/figure-1-G-covs-nofix.pdf}

  \caption{The effect of excluding fixed/lost sites in the calculation of the
  temporal covariances and $G(t)$ trajectories of the \textcite{Barghi2019-qy}
data. Dashed lines are those including fixed/lost sites (i.e. the original
Figure 1), and solid lines are excluding fixed/lost sites.}

  \label{suppfig:supp-fig-1-nofix}
\end{figure}

\begin{figure}[!ht]
  \centering
  \includegraphics{figures/figure-3-hists-b-without-fixations.pdf}

  \caption{A version of Figure \ref{fig:figure-3} (A) and (B) excluding fixed
    and lost sites. The same qualitative pattern holds as the original figure,
    which did not exclude fixed and lost sites: there is an enrichment of
    positive temporal covariances between near timepoints ($k=2$) in the
  \textcite{Barghi2019-qy} study, and an excess of negative temporal
covariances at more distant timepoints ($k=2$). }

  \label{suppfig:supp-fig-3-nofix}
\end{figure}



To ensure that our findings were robust to handling sites with a frequency of
zero or one differently, we regenerated Figures \ref{fig:figure-1} and Figure
\ref{fig:figure-3} but excluded frequencies of zero or one. Specifically, we
wanted to ensure that our finding that later timepoints had negative
covariances at later timepoints was not spuriously caused by the way fixed or
lost sites are handled. We see no qualitative difference (Supplementary
Material Figures \ref{suppfig:supp-fig-1-nofix} and
\ref{suppfig:supp-fig-3-nofix}) that emerges when sites with frequency zero or
one are excluded.




% \subsubsection{The Effect of Fixations}
% \label{supp:fixation}

% In analyzing both the empirical datasets included in our study and our
% simulation results, we noticed the temporal covariances and $G(t)$ statistics
% can differ depending on how allele frequencies of zero or one are handled.
% Generally, temporal covariances should be calculated on polymorphic sites; once
% a site has reached fixation or loss, its allele frequency change $\Delta p_t =
% 0$ and including these sites in the temporal covariance calculation can lead to
% biases, which we discuss below. However, with \emph{sample} allele frequencies,
% rather than population frequencies, a site with observed frequency zero or one
% may still be segregating, but by chance not sampled at a timepoint. Here, we
% discuss the effect of including sites with frequency zero or one, and show our
% empirical results are not qualitatively different when analyzed excluding fixed
% sites.


% \begin{figure}[!ht]
%   \centering
%   \includegraphics[width=\textwidth]{figures/fig-bgs-G-with-fixations.pdf}

%   \caption{$G(t)$ trajectories from background selection simulations both
%   including fixed sites (solid lines) and not including fixed sites (dashed
% lines). The dashed lines are identical to those in Supplementary Materials
% Figure \ref{suppfig:supp-bgs-g}. }

%   \label{suppfig:supp-bgs-g-fix}
% \end{figure}

% We noticed in some simulations, when temporal covariances are calculated over
% longer time periods (i.e. $>50$ generations), that neutral simulations appear
% to slowly trend towards negative $G(t)$ (Supplementary Materials Figure
% \ref{suppfig:supp-bgs-g-fix}). In investigating this bias, we found that the
% effect went away when we marked fixed or lost sites as missing, and calculated
% the temporal covariance; furthermore, this affected the $G(t)$ trajectories
% under selection too (Supplementary Material Figure
% \ref{suppfig:supp-bgs-g-fix}). 

% Looking a neutral simulations results, we found that spuriously significant
% $G(t)$ trajectories (e.g. different from zero under the case of neutrality) can
% be created by conditioning on sojourn time. Our intuition, which will need to
% be confirmed by future work and theory, is that by conditioning on a quick
% sojourn time to fixation (or loss) from an initial intermediate frequency,
% leads to trajectories that, purely by chance, have many upward (or downward)
% allele frequency changes, which leads to a positive sum of pairwise temporal
% covariances (the numerator of $G(t)$). Similarly, conditioning on long sojourn
% times implies that frequency changes alternate back and forth quite a bit, such
% the sum of pairwise temporal covariances could be slightly negative. However,
% the overall affect could also be affected by the average allele frequency
% change across loci and other factors. 

% To further complicate the matter, our simulation allele frequencies are
% population, rather than sample frequencies, when an allele is fixed or lost is
% known with certainty. With empirical data calculated on sample allele
% frequencies, low frequency minor alleles many not be sampled at some
% timepoints, and excluding these observations (instead of treating it as a
% trajectory that has a 0 frequency timepoint) biases estimates.  We observed
% this bias created by ignoring fixed or loss sites by comparing our $N_e$
% estimates for the \textcite{Barghi2019-qy} study (estimated from the total
% variance in allele frequency change) with the estimates from the original
% paper. We found that ignoring fixed or lost sites (by treating them as missing
% data in calculating the covariances) led to many low-frequency alleles not
% contributing to the variance, leading this statistic to be calculated on more
% intermediate frequency alleles and thus biasing the $N_e$ estimate downwards.
% Additionally, we tried only dropping fixed or loss sites from the temporal
% covariance calculations that were at the end or the beginning of a trajectory
% (e.g., as if the site was created by a new mutation or fixed); while this
% ameliorated some of this bias, it still did not lead to $N_e$ estimates
% congruent with the original studies. Overall, we found by trying all these
% approaches that not removing fixed or lost sites was the best way to deal with
% sample allele frequencies that could be missing from some timepoints. 

% \begin{figure}[!ht]
%   \centering
%   \includegraphics[width=0.6\textwidth]{figures/figure-1-G-covs-nofix.pdf}

%   \caption{The effect of excluding fixed/lost sites in the calculation of the
%   temporal covariances and $G(t)$ trajectories of the \textcite{Barghi2019-qy}
% data. Dashed lines are those including fixed/lost sites (i.e. the original
% Figure 1), and solid lines are excluding fixed/lost sites.}

%   \label{suppfig:supp-fig-1-nofix}
% \end{figure}

% \begin{figure}[!ht]
%   \centering
%   \includegraphics{figures/figure-3-hists-b-without-fixations.pdf}

%   \caption{A version of Figure \ref{fig:figure-3} (A) and (B) excluding fixed
%     and lost sites. The same qualitative pattern holds as the original figure,
%     which did not exclude fixed and lost sites: there is an enrichment of
%     positive temporal covariances between near timepoints ($k=2$) in the
%   \textcite{Barghi2019-qy} study, and an excess of negative temporal
% covariances at more distant timepoints ($k=2$). }

%   \label{suppfig:supp-fig-3-nofix}
% \end{figure}



% To ensure that our findings were robust to handling sites with a frequency of
% zero or one differently, we regenerated Figures \ref{fig:figure-1} and Figure
% \ref{fig:figure-3} but excluded frequencies of zero or one. Specifically, we
% wanted to ensure that our finding that later timepoints had negative
% covariances at later timepoints was not spuriously caused by the way fixed or
% lost sites are handled. We see no qualitative difference (Supplementary
% Material Figures \ref{suppfig:supp-fig-1-nofix} and
% \ref{suppfig:supp-fig-3-nofix}) that emerges when sites with frequency zero or
% one are excluded.



% \begin{figure}[!ht]
%   \centering
%   \includegraphics[width=\textwidth]{figures/fig-both-trunc.pdf}

%   \caption{$G(t)$ trajectories (A) and temporal covariances (B) from
%     truncation selection simulations for different numbers of individuals
%     selected (line color). Dashed lines indicate $G(t)$ trajectories and
%     temporal covariances calculated \emph{including} fixed sites, while the
%     solid lines exclude fixed sites. All values are averaged over 30 replicate
%     simulations; the lines in the right figure are loess smoothed, while points
%     are averages. The solid lines of the temporal covariances have been
%     excluded in the left figure for clarity, but are similar except they do not
%     become negative.}

%     \label{suppfig:supp-trunc}
% \end{figure}

% Through simulations, we noticed the strongest effect fixation  or loss of sites
% has on temporal covariance and $G(t)$ is under truncation selection. Here,
% since only a (potentially small) fraction of individuals contribute to the next
% generation, sites can fix over very short timescales. Furthermore, the small
% number of effective breeders contributing to the next generation shrinks $N_e$
% considerably, which increases $\var(p_t - p_0$, the denominator of $G(t)$. We
% see the effect of handling fixed/lost sites differently, and the faster rate of
% drift in Supplementary Materials Figure \ref{suppfig:supp-trunc} (A), where
% weaker truncation selection actually has higher levels of $G(t)$. Looking just
% at temporal covariances, we find that stronger truncation selection (e.g.  a
% smaller tail of individuals selected) does lead to greater temporal
% covariances.

\setcounter{section}{1}
\section*{Supplementary Figures}

\subsection{PCA of \textcite{Barghi2019-qy} replicates}

\begin{figure}[!ht]
  \centering

  \includegraphics[]{figures/barghi-panel-pca.pdf}

  \caption{A PCA on the centered and standardized population frequencies for
  each replicate (each color) for all its sequenced timepoints (the connected
  series of points). All replicates start from the same source population, and
  thus are overlapping in the center; as each replicate evolves independently it
  diverges from the other replicates in PCA space.}
  
  \label{suppfig:barghi-pca}
\end{figure}

\subsection{Bias Correction for \textcite{Barghi2019-qy}}

We have investigated the effectiveness of our correction on real data by
exploiting the relationship between sampling depth and the magnitude of the
variance and covariance biases, and comparing the observed variances and
covariances before and after correction. We plot the variance and covariance
(between adjacent timepoints) before and after the bias correction against the
average sample depth in 100kb genomic windows in Figure
\ref{suppfig:barghi-correction}. Overall, we find the biased-correction
procedure removes the relationship between variance and covariance and depth, indicating it is working adequately.

\begin{figure}[!ht]
  \centering
  \includegraphics[]{figures/barghi-correction-plot.pdf}

  \caption{The variance and covariances from the \textcite{Barghi2019-qy}
    study, calculated in 100kb genomic windows plotted against average depth in
    a window before and after bias correction.  Each panel has a least-squares
    estimate between the variance and covariance, and the average depth.
    Overall, the bias correction corrects sampling bias in both the variance
    and covariance such that the relationship with depth is constant. Colors
    indicate the different chromosomes of \emph{D. simulans}; we have excluded
  the X chromosome (yellow points) and chromosome 4 points (green points to far
right) from the regression due to large differences in average coverage.}

  \label{suppfig:barghi-correction}
\end{figure}

\clearpage

\subsubsection{\textcite{Barghi2019-qy} Temporal Covariances Per Replicate}
\begin{figure}[!ht]
  \centering
  \includegraphics[width=\textwidth]{figures/barghi-cov-panels.pdf}

  \caption{The temporal covariances from the \textcite{Barghi2019-qy} study,
  for each replicate individually. As in Figure \ref{fig:figure-1}, each line
  follows the temporal covariances from some initial reference generation through
  time, which represent the rows of temporal covariance matrix.}

  \label{suppfig:barghi-cov-panels}
\end{figure}


\clearpage

\subsection{\textcite{Barghi2019-qy} Trimmed Window Covariances}
\begin{table}
  \centering
  \footnotesize
  \centering
  \begin{tabular}{l c c c c c c}

    s & t & median & median 95\% CI & trimmed mean & trimmed mean 95\% CI \\ \hline
    0 & 10 & 1.629 & $[1.532, 1.738]$ & 1.874 & $[1.777, 1.969]$ \\
    0 & 20 & 0.371 & $[0.276, 0.465]$ & 0.491 & $[0.403, 0.585]$ \\
    0 & 30 & 0.479 & $[0.4, 0.589]$ & 0.516 & $[0.434, 0.602]$ \\
    0 & 40 & 0.059 & $[-0.012, 0.15]$ & 0.027 & $[-0.05, 0.099]$ \\
    0 & 50 & -0.204 & $[-0.271, -0.125]$ & -0.259 & $[-0.329, -0.187]$ \\
    10 & 20 & 1.549 & $[1.427, 1.659]$ & 1.722 & $[1.617, 1.83]$ \\
    10 & 30 & 0.438 & $[0.339, 0.539]$ & 0.506 & $[0.399, 0.609]$ \\
    10 & 40 & 0.233 & $[0.149, 0.328]$ & 0.254 & $[0.159, 0.343]$ \\
    10 & 50 & -0.355 & $[-0.454, -0.289]$ & -0.319 & $[-0.401, -0.237]$ \\
    20 & 30 & 1.981 & $[1.856, 2.095]$ & 2.195 & $[2.084, 2.302]$ \\
    20 & 40 & 0.792 & $[0.698, 0.894]$ & 0.903 & $[0.815, 0.999]$ \\
    20 & 50 & 0.123 & $[0.042, 0.207]$ & 0.221 & $[0.141, 0.309]$ \\
    30 & 40 & 1.296 & $[1.208, 1.425]$ & 1.385 & $[1.287, 1.483]$ \\
    30 & 50 & 0.07 & $[-0.037, 0.183]$ & 0.116 & $[0.023, 0.21]$ \\
    40 & 50 & 1.36 & $[1.271, 1.446]$ & 1.513 & $[1.427, 1.601]$ \\


   \end{tabular}
   \caption{Table of median of windowed covariance estimates ($\cov(\Delta p_s,
     \Delta p_t) \times 100$) between generations $t$ and $s$ and the trimmed
     mean windowed covariance which excludes the lower and upper 5\% windows
     with the highest covariance.}
  \label{supp:table-trimmed-mean}

\end{table}



Here we report median and trimmed mean of the windowed covariances
(Supplementary Table \ref{supp:table-trimmed-mean}). We note that the median
covariance is also limiting result of a trimmed mean that symmetrically
excludes the upper and lower $\alpha$ tails to calculate the trimmed average
windowed covariance. As $\alpha$ increases to 0.5, the trimmed covariance
converges to the median windowed covariance (by the definition of the median;
see Supplementary Figure \ref{suppfig:barghi-trimmed-mean}). Thus our genomic
temporal covariances are non-zero due to the impact of selection on many
genomic windows.  


\begin{figure}[!ht]
  \centering
  \includegraphics[]{figures/barghi-trimmed-mean.pdf}

  \caption{The genome-wide covariance ($\cov(\Delta p_0, \Delta p_10)$ pooling
    all replicates) averaged (red line) and the median windowed covariance
    (blue) for the \textcite{Barghi2019-qy} dataset. The trimmed average window
    covariance, excluding the $\alpha$ lower and upper tails, converges to the
     median windowed covariance. This indicates that genome-wide covariance are
     not being overly dominated by a large-effect loci in few windows.}

  \label{suppfig:barghi-trimmed-mean}
\end{figure}



\clearpage

\subsection{\textcite{Barghi2019-qy} Empirical Null and Windowed Covariance Distributions}

\begin{figure}[!ht]
  \centering
  \includegraphics[]{figures/barghi-cross-validation-binsize.pdf}

  \caption{We chose number of bins used in the histograms of Figure
    \ref{fig:figure-3} via an analytic expression for the cross-validation
    risk, based on the equation 6.16 of (\cite{Wasserman2006-jl}, p. 129).
    Above, we plot the cross-validation risk for various numbers of bins, for
    each of the four off-diagonals of the temporal covariance matrix that we
    analyze. Overall, because the number of data points is large, oversmoothing
    is less of a problem, leading the cross-validation risk to be relatively
    flat across a large number of bins. Each gray point indicates the minimal
    risk for a particular off-diagonal, and the dashed line indicates the best
    average binwidth across off-diagonals.}
  \label{suppfig:barghi-cross-validation-binsize}
\end{figure}



\begin{figure}[!ht]
  \centering
  \includegraphics[]{figures/barghi-offset-replicate-panels.pdf}

  \caption{The distribution of windowed temporal covariances alongside the
    empirical neutral null for five randomly sampled replicates (columns), for
    $k=2$ (first row) and $k=5$ (second row). The main figure of the paper
    pools all replicate window and empirical neutral null covariances; we show
    here the windowed temporal covariances tend to shift from being positive (a
    heavier right tail) to become more negative (a heavier left tail) through
    time within particular replicates.}
  
  \label{suppfig:barghi-offset-replicate-panels}
\end{figure}



\begin{figure}[!ht]
  \centering
  \includegraphics[]{figures/barghi-offset-panels.pdf}

  \caption{The distribution of temporal covariances calculated across 100kb
    genomic windows from \textcite{Barghi2019-qy}'s study (orange) and the
    block sign permuted empirical neutral null distribution of the windowed
    covariances (blue). Each panel shows these windowed covariances and the
    empirical null distribution for covariances $\cov(\Delta p_t, \Delta p_{t+k})$,
  $k$ is the number of generations between allele frequency changes.}
  \label{suppfig:barghi-empnull-tilecovs}
\end{figure}


\clearpage
\subsection{\textcite{Barghi2019-qy} Tail Probabilities for Windowed Covariances Distributions}

\begin{figure}[!ht]
  \centering
  \includegraphics[]{figures/barghi-tailprobs-panels.pdf}

  \caption{\textcite{Barghi2019-qy} tail probabilities compared to
  sign-permuted empirical null distribution for various $\alpha$ levels.}

  \label{suppfig:barghi-tailprobs-panels}
\end{figure}

\begin{figure}[!ht]
  \centering

  \includegraphics[]{figures/barghi-tailprobs-seqid-20.pdf}

  \caption{The 20\% lower and upper tail probabilities for the observed
    windowed covariances from the \textcite{Barghi2019-qy} study, based on
    sign-permuting at the chromosome level. This permutation empirical null is
    robust to long-range linkage disequilibrium acting over entire chromosomes
  (see Supplementary Material section \ref{supp:empirical-null}).}
  
  \label{suppfig:barghi-tailprobs-seqid}
\end{figure}


\end{document}<|MERGE_RESOLUTION|>--- conflicted
+++ resolved
@@ -2069,17 +2069,16 @@
 
 
 \subsubsection{Truncation Selection.}
-<<<<<<< HEAD
-\gc{We explored how directional truncation selection generated
-  temporal covariances.In these simulations we select the top ${\bf X
-    \%}$ of the phenotypic distribution of individuals to form the
-  next generation. We burnin these simulations {\bf by
-    XXXX}. More extreme directional truncation selection generated
-  larger initial covariances (Figure
-  \ref{suppfig:supp-trunc}B). However, weaker truncation selection
-  generated more sustained positive covariances and so had a larger
-  long term overall impact on the variance in allele frequency change. 
-\gc{We noticed again  strong effect fixation  or loss of sites
+We \vb{also} explored how directional truncation selection generates temporal
+covariances. In these simulations we select the top \vb{10\%, 25\%, or 50\%} of
+the phenotypic distribution of individuals to form the next generation. We
+burnin these simulations \vb{using a neutral burnin routine, where trait
+alleles are selectively neutral until directional selection is imposed}. More
+extreme directional truncation selection generated larger initial covariances
+(Figure \ref{suppfig:supp-trunc}B).  However, weaker truncation selection
+generated more sustained positive covariances and so had a larger long-term
+impact on the variance in allele frequency change. 
+\gc{We noticed again strong effect fixation  or loss of sites
 has on temporal covariance and $G(t)$ under truncation selection.}  Here,
 since only a (potentially small) fraction of individuals contribute to the next
 generation, sites can fix over very short timescales. Furthermore, the small
@@ -2091,19 +2090,7 @@
 at temporal covariances, we find that stronger truncation selection (e.g.  a
 smaller tail of individuals selected) does lead to greater temporal
 covariances.
-  
-=======
-
-We \vb{also} explored how directional truncation selection generates temporal
-covariances. In these simulations we select the top \vb{10\%, 25\%, or 50\%} of
-the phenotypic distribution of individuals to form the next generation. We
-burnin these simulations \vb{using a neutral burnin routine, where trait
-alleles are selectively neutral until directional selection is imposed}. More
-extreme directional truncation selection generated larger initial covariances
-(Figure \ref{suppfig:supp-trunc}B).  However, weaker truncation selection
-generated more sustained positive covariances and so had a larger long term
-impact 
->>>>>>> bc98fe3b
+
 
 \begin{figure}[!ht]
   \centering
@@ -2125,7 +2112,7 @@
 
 
 
-\subsubsection{The Effect of Fixations}
+\subsubsection{The Effect of Fixations in the empirical datasets}
 \label{supp:fixation}
 
 In analyzing both the empirical datasets included in our study and our
